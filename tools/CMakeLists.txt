if(NOT SUN AND BUILD_SHELL)
  add_subdirectory(sqlite3_api_wrapper)
  add_subdirectory(shell)
endif()
if(JDBC_DRIVER)
  add_subdirectory(jdbc)
endif()

if(BUILD_ODBC_DRIVER)
  add_subdirectory(odbc)
endif()

# Just to make CLion aware of the python package for development purposes
if(BUILD_PYTHON_PKG)
  add_subdirectory(pythonpkg)
<<<<<<< HEAD
endif()

if(BUILD_R OR CONFIGURE_R)
  add_subdirectory(rpkg)
endif()

# Just to make CLion aware of the NodeJS package for development purposes
if (BUILD_NODE_PKG)
  add_subdirectory(nodejs)
=======
>>>>>>> 84c7b8e6
endif()<|MERGE_RESOLUTION|>--- conflicted
+++ resolved
@@ -13,16 +13,9 @@
 # Just to make CLion aware of the python package for development purposes
 if(BUILD_PYTHON_PKG)
   add_subdirectory(pythonpkg)
-<<<<<<< HEAD
-endif()
-
-if(BUILD_R OR CONFIGURE_R)
-  add_subdirectory(rpkg)
 endif()
 
 # Just to make CLion aware of the NodeJS package for development purposes
 if (BUILD_NODE_PKG)
   add_subdirectory(nodejs)
-=======
->>>>>>> 84c7b8e6
 endif()