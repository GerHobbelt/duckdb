# to regenerate this from scratch, run scripts/regenerate_python_stubs.sh .
# be warned - currently there are still tweaks needed after this file is
# generated. These should be annotated with a comment like
# # stubgen override
# to help the sanity of maintainers.
import typing
# stubgen override - missing import of Set
from typing import Any, ClassVar, Set, Optional

from typing import overload
import pandas
# stubgen override - unfortunately we need this for version checks
import sys
import fsspec
import pyarrow.lib
# stubgen override - This should probably not be exposed
#_clean_default_connection: Any
apilevel: str
comment: token_type
default_connection: DuckDBPyConnection
identifier: token_type
keyword: token_type
numeric_const: token_type
operator: token_type
paramstyle: str
string_const: token_type
threadsafety: int
__standard_vector_size__: int

__interactive__: bool
__jupyter__: bool

class BinderException(ProgrammingError): ...

class CastException(DataError): ...

class CatalogException(ProgrammingError): ...

class ConnectionException(OperationalError): ...

class ConstraintException(IntegrityError): ...

class ConversionException(DataError): ...

class DataError(Error): ...

class DuckDBPyConnection:
    def __init__(self, *args, **kwargs) -> None: ...
    def append(self, table_name: str, df: pandas.DataFrame) -> DuckDBPyConnection: ...
    def arrow(self, chunk_size: int = ...) -> pyarrow.lib.Table: ...
    def begin(self) -> DuckDBPyConnection: ...
    def close(self) -> None: ...
    def commit(self) -> DuckDBPyConnection: ...
    def cursor(self) -> DuckDBPyConnection: ...
    def df(self) -> pandas.DataFrame: ...
    def duplicate(self) -> DuckDBPyConnection: ...
    def execute(self, query: str, parameters: object = ..., multiple_parameter_sets: bool = ...) -> DuckDBPyConnection: ...
    def executemany(self, query: str, parameters: object = ...) -> DuckDBPyConnection: ...
    def fetch_arrow_table(self, chunk_size: int = ...) -> pyarrow.lib.Table: ...
    def fetch_df(self, *args, **kwargs) -> pandas.DataFrame: ...
    def fetch_df_chunk(self, *args, **kwargs) -> pandas.DataFrame: ...
    def fetch_record_batch(self, chunk_size: int = ...) -> pyarrow.lib.RecordBatchReader: ...
    def fetchall(self) -> list: ...
    def fetchdf(self, *args, **kwargs) -> pandas.DataFrame: ...
    def fetchmany(self, size: int = ...) -> list: ...
    def fetchnumpy(self) -> dict: ...
    def fetchone(self) -> typing.Optional[tuple]: ...
    def from_arrow(self, arrow_object: object) -> DuckDBPyRelation: ...
    def read_csv(
        self,
        name: str,
        header: Optional[bool | int] = None,
        compression: Optional[str] = None,
        sep: Optional[str] = None,
        delimiter: Optional[str] = None,
        dtype: Optional[dict[str, str] | list[str]] = None,
        na_values: Optional[str] = None,
        skiprows: Optional[int] = None,
        quotechar: Optional[str] = None,
        escapechar: Optional[str] = None,
        encoding: Optional[str] = None,
        parallel: Optional[bool] = None,
        date_format: Optional[str] = None,
        timestamp_format: Optional[str] = None,
        sample_size: Optional[int] = None,
        all_varchar: Optional[bool] = None,
        normalize_names: Optional[bool] = None,
        filename: Optional[bool] = None,
    ) -> DuckDBPyRelation: ...
    def from_csv_auto(
        self,
        name: str,
        header: Optional[bool | int] = None,
        compression: Optional[str] = None,
        sep: Optional[str] = None,
        delimiter: Optional[str] = None,
        dtype: Optional[dict[str, str] | list[str]] = None,
        na_values: Optional[str] = None,
        skiprows: Optional[int] = None,
        quotechar: Optional[str] = None,
        escapechar: Optional[str] = None,
        encoding: Optional[str] = None,
        parallel: Optional[bool] = None,
        date_format: Optional[str] = None,
        timestamp_format: Optional[str] = None,
        sample_size: Optional[int] = None,
        all_varchar: Optional[bool] = None,
        normalize_names: Optional[bool] = None,
        filename: Optional[bool] = None,
    ) -> DuckDBPyRelation: ...
    def from_df(self, df: pandas.DataFrame = ...) -> DuckDBPyRelation: ...
    @overload
    def from_parquet(self, file_glob: str, binary_as_string: bool = ..., *, file_row_number: bool = ..., filename: bool = ..., hive_partitioning: bool = ..., union_by_name: bool = ...) -> DuckDBPyRelation: ...
    @overload
    def from_parquet(self, file_globs: list[str], binary_as_string: bool = ..., *, file_row_number: bool = ..., filename: bool = ..., hive_partitioning: bool = ..., union_by_name: bool = ...) -> DuckDBPyRelation: ...
    def from_query(self, query: str, alias: str = ...) -> DuckDBPyRelation: ...
    def from_substrait(self, proto: bytes) -> DuckDBPyRelation: ...
    def get_substrait(self, query: str) -> DuckDBPyRelation: ...
    def get_substrait_json(self, query: str) -> DuckDBPyRelation: ...
    def from_substrait_json(self, json: str) -> DuckDBPyRelation: ...
    def get_table_names(self, query: str) -> Set[str]: ...
    def install_extension(self, *args, **kwargs) -> None: ...
    def list_filesystems(self) -> list: ...
    def load_extension(self, extension: str) -> None: ...
    def query(self, query: str, alias: str = ...) -> DuckDBPyRelation: ...
    def register(self, view_name: str, python_object: object) -> DuckDBPyConnection: ...
    def register_filesystem(self, filesystem: fsspec.AbstractFileSystem) -> None: ...
    def rollback(self) -> DuckDBPyConnection: ...
    def table(self, table_name: str) -> DuckDBPyRelation: ...
    def table_function(self, name: str, parameters: object = ...) -> DuckDBPyRelation: ...
    def unregister(self, view_name: str) -> DuckDBPyConnection: ...
    def unregister_filesystem(self, name: str) -> None: ...
    def values(self, values: object) -> DuckDBPyRelation: ...
    def view(self, view_name: str) -> DuckDBPyRelation: ...
    def __enter__(self) -> DuckDBPyConnection: ...
    def __exit__(self, exc_type: object, exc: object, traceback: object) -> bool: ...
    @property
    def description(self) -> list: ...

class DuckDBPyRelation:
    def close(self) -> None: ...
    def __init__(self, *args, **kwargs) -> None: ...
    def abs(self, aggregation_columns: str) -> DuckDBPyRelation: ...
    def aggregate(self, aggr_expr: str, group_expr: str = ...) -> DuckDBPyRelation: ...
    def apply(self, function_name: str, function_aggr: str, group_expr: str = ..., function_parameter: str = ..., projected_columns: str = ...) -> DuckDBPyRelation: ...
    def arrow(self, batch_size: int = ...) -> pyarrow.lib.Table: ...
    def count(self, count_aggr: str, group_expr: str = ...) -> DuckDBPyRelation: ...
    def create(self, table_name: str) -> None: ...
    def create_view(self, view_name: str, replace: bool = ...) -> DuckDBPyRelation: ...
    def cummax(self, aggregation_columns: str) -> DuckDBPyRelation: ...
    def cummin(self, aggregation_columns: str) -> DuckDBPyRelation: ...
    def cumprod(self, aggregation_columns: str) -> DuckDBPyRelation: ...
    def cumsum(self, aggregation_columns: str) -> DuckDBPyRelation: ...
    def describe(self) -> DuckDBPyRelation: ...
    def df(self, *args, **kwargs) -> pandas.DataFrame: ...
    def distinct(self) -> DuckDBPyRelation: ...
    def except_(self, other_rel: DuckDBPyRelation) -> DuckDBPyRelation: ...
    def execute(self, *args, **kwargs) -> DuckDBPyRelation: ...
    def explain(self) -> str: ...
    def fetchall(self) -> list: ...
    def fetchmany(self, size: int = ...) -> list: ...
    def fetchnumpy(self) -> dict: ...
    def fetchone(self) -> typing.Optional[tuple]: ...
    def fetchdf(self, *args, **kwargs) -> Any: ...
    def fetch_arrow_table(self, chunk_size: int = ...) -> pyarrow.lib.Table: ...
    def filter(self, filter_expr: str) -> DuckDBPyRelation: ...
    def insert(self, values: object) -> None: ...
    def insert_into(self, table_name: str) -> None: ...
    def intersect(self, other_rel: DuckDBPyRelation) -> DuckDBPyRelation: ...
    def join(self, other_rel: DuckDBPyRelation, condition: str, how: str = ...) -> DuckDBPyRelation: ...
    def kurt(self, aggregation_columns: str, group_columns: str = ...) -> DuckDBPyRelation: ...
    def limit(self, n: int, offset: int = ...) -> DuckDBPyRelation: ...
    def mad(self, aggregation_columns: str, group_columns: str = ...) -> DuckDBPyRelation: ...
    def map(self, map_function: function) -> DuckDBPyRelation: ...
    def max(self, max_aggr: str, group_expr: str = ...) -> DuckDBPyRelation: ...
    def mean(self, mean_aggr: str, group_expr: str = ...) -> DuckDBPyRelation: ...
    def median(self, median_aggr: str, group_expr: str = ...) -> DuckDBPyRelation: ...
    def min(self, min_aggr: str, group_expr: str = ...) -> DuckDBPyRelation: ...
    def mode(self, aggregation_columns: str, group_columns: str = ...) -> DuckDBPyRelation: ...
    def order(self, order_expr: str) -> DuckDBPyRelation: ...
    def prod(self, aggregation_columns: str, group_columns: str = ...) -> DuckDBPyRelation: ...
    def project(self, project_expr: str) -> DuckDBPyRelation: ...
    def quantile(self, q: str, quantile_aggr: str, group_expr: str = ...) -> DuckDBPyRelation: ...
    def query(self, virtual_table_name: str, sql_query: str) -> DuckDBPyRelation: ...
    def record_batch(self, batch_size: int = ...) -> pyarrow.lib.RecordBatchReader: ...
    def fetch_arrow_reader(self, batch_size: int = ...) -> pyarrow.lib.RecordBatchReader: ...
    def sem(self, aggregation_columns: str, group_columns: str = ...) -> DuckDBPyRelation: ...
    def set_alias(self, alias: str) -> DuckDBPyRelation: ...
    def skew(self, aggregation_columns: str, group_columns: str = ...) -> DuckDBPyRelation: ...
    def std(self, std_aggr: str, group_expr: str = ...) -> DuckDBPyRelation: ...
    def sum(self, sum_aggr: str, group_expr: str = ...) -> DuckDBPyRelation: ...
    def to_arrow_table(self, batch_size: int = ...) -> pyarrow.lib.Table: ...
    def to_df(self, *args, **kwargs) -> pandas.DataFrame: ...
    def union(self, union_rel: DuckDBPyRelation) -> DuckDBPyRelation: ...
    def unique(self, unique_aggr: str) -> DuckDBPyRelation: ...
    def value_counts(self, value_counts_aggr: str, group_expr: str = ...) -> DuckDBPyRelation: ...
    def var(self, var_aggr: str, group_expr: str = ...) -> DuckDBPyRelation: ...
    def write_csv(self, file_name: str) -> None: ...
    def __len__(self) -> int: ...
    @property
    def alias(self) -> str: ...
    @property
    def columns(self) -> list: ...
    @property
    def dtypes(self) -> list: ...
    @property
    def description(self) -> list: ...
    @property
    def shape(self) -> tuple: ...
    @property
    def type(self) -> str: ...
    @property
    def types(self) -> list: ...

class Error(Exception): ...

class FatalException(Error): ...

class IOException(OperationalError): ...

class IntegrityError(Error): ...

class InternalError(Error): ...

class InternalException(InternalError): ...

class InterruptException(Error): ...

class InvalidInputException(ProgrammingError): ...

class InvalidTypeException(ProgrammingError): ...

class NotImplementedException(NotSupportedError): ...

class NotSupportedError(Error): ...

class OperationalError(Error): ...

class OutOfMemoryException(OperationalError): ...

class OutOfRangeException(DataError): ...

class ParserException(ProgrammingError): ...

class PermissionException(Error): ...

class ProgrammingError(Error): ...

class SequenceException(Error): ...

class SerializationException(OperationalError): ...

class StandardException(Error): ...

class SyntaxException(ProgrammingError): ...

class TransactionException(OperationalError): ...

class TypeMismatchException(DataError): ...

class ValueOutOfRangeException(DataError): ...

class Warning(Exception): ...

class token_type:
    # stubgen override - these make mypy sad
    #__doc__: ClassVar[str] = ...  # read-only
    #__members__: ClassVar[dict] = ...  # read-only
    __entries: ClassVar[dict] = ...
    comment: ClassVar[token_type] = ...
    identifier: ClassVar[token_type] = ...
    keyword: ClassVar[token_type] = ...
    numeric_const: ClassVar[token_type] = ...
    operator: ClassVar[token_type] = ...
    string_const: ClassVar[token_type] = ...
    def __init__(self, value: int) -> None: ...
    def __eq__(self, other: object) -> bool: ...
    def __getstate__(self) -> int: ...
    def __hash__(self) -> int: ...
    # stubgen override - pybind only puts index in python >= 3.8: https://github.com/EricCousineau-TRI/pybind11/blob/54430436/include/pybind11/pybind11.h#L1789
    if sys.version_info >= (3, 7):
        def __index__(self) -> int: ...
    def __int__(self) -> int: ...
    def __ne__(self, other: object) -> bool: ...
    def __setstate__(self, state: int) -> None: ...
    @property
    def name(self) -> str: ...
    @property
    def value(self) -> int: ...
    @property
    # stubgen override - this gets removed by stubgen but it shouldn't
    def __members__(self) -> object: ...

def aggregate(df: pandas.DataFrame, aggr_expr: str, group_expr: str = ..., connection: DuckDBPyConnection = ...) -> DuckDBPyRelation: ...
def alias(df: pandas.DataFrame, alias: str, connection: DuckDBPyConnection = ...) -> DuckDBPyRelation: ...
def connect(database: str = ..., read_only: bool = ..., config: dict = ...) -> DuckDBPyConnection: ...
def distinct(df: pandas.DataFrame, connection: DuckDBPyConnection = ...) -> DuckDBPyRelation: ...
def filter(df: pandas.DataFrame, filter_expr: str, connection: DuckDBPyConnection = ...) -> DuckDBPyRelation: ...
def from_substrait_json(jsonm: str, connection: DuckDBPyConnection = ...) -> DuckDBPyRelation: ...
def limit(df: pandas.DataFrame, n: int, connection: DuckDBPyConnection = ...) -> DuckDBPyRelation: ...
def order(df: pandas.DataFrame, order_expr: str, connection: DuckDBPyConnection = ...) -> DuckDBPyRelation: ...
def project(df: pandas.DataFrame, project_expr: str, connection: DuckDBPyConnection = ...) -> DuckDBPyRelation: ...
def write_csv(df: pandas.DataFrame, file_name: str, connection: DuckDBPyConnection = ...) -> None: ...
def read_csv(
    name: str,
    header: Optional[bool | int] = None,
    compression: Optional[str] = None,
    sep: Optional[str] = None,
    delimiter: Optional[str] = None,
    dtype: Optional[dict[str, str] | list[str]] = None,
    na_values: Optional[str] = None,
    skiprows: Optional[int] = None,
    quotechar: Optional[str] = None,
    escapechar: Optional[str] = None,
    encoding: Optional[str] = None,
    parallel: Optional[bool] = None,
    date_format: Optional[str] = None,
    timestamp_format: Optional[str] = None,
    sample_size: Optional[int] = None,
    all_varchar: Optional[bool] = None,
    normalize_names: Optional[bool] = None,
    filename: Optional[bool] = None,
    connection: DuckDBPyConnection = ...
) -> DuckDBPyRelation: ...
def from_csv_auto(
    name: str,
    header: Optional[bool | int] = None,
    compression: Optional[str] = None,
    sep: Optional[str] = None,
    delimiter: Optional[str] = None,
    dtype: Optional[dict[str, str] | list[str]] = None,
    na_values: Optional[str] = None,
    skiprows: Optional[int] = None,
    quotechar: Optional[str] = None,
    escapechar: Optional[str] = None,
    encoding: Optional[str] = None,
    parallel: Optional[bool] = None,
    date_format: Optional[str] = None,
    timestamp_format: Optional[str] = None,
    sample_size: Optional[int] = None,
    all_varchar: Optional[bool] = None,
    normalize_names: Optional[bool] = None,
    filename: Optional[bool] = None,
    connection: DuckDBPyConnection = ...
) -> DuckDBPyRelation: ...

def append(table_name: str, df: pandas.DataFrame, connection: DuckDBPyConnection = ...) -> DuckDBPyConnection: ...
def arrow(chunk_size: int = ..., connection: DuckDBPyConnection = ...) -> pyarrow.lib.Table: ...
def begin(connection: DuckDBPyConnection = ...) -> DuckDBPyConnection: ...
def close(connection: DuckDBPyConnection = ...) -> None: ...
def commit(connection: DuckDBPyConnection = ...) -> DuckDBPyConnection: ...
def cursor(connection: DuckDBPyConnection = ...) -> DuckDBPyConnection: ...
def df(connection: DuckDBPyConnection = ...) -> pandas.DataFrame: ...
def duplicate(connection: DuckDBPyConnection = ...) -> DuckDBPyConnection: ...
def execute(query: str, parameters: object = ..., multiple_parameter_sets: bool = ..., connection: DuckDBPyConnection = ...) -> DuckDBPyConnection: ...
def executemany(query: str, parameters: object = ..., connection: DuckDBPyConnection = ...) -> DuckDBPyConnection: ...
def fetch_arrow_table(chunk_size: int = ..., connection: DuckDBPyConnection = ...) -> pyarrow.lib.Table: ...
def fetch_df(*args, connection: DuckDBPyConnection = ..., **kwargs) -> pandas.DataFrame: ...
def fetch_df_chunk(*args, connection: DuckDBPyConnection = ..., **kwargs) -> pandas.DataFrame: ...
def fetch_record_batch(chunk_size: int = ..., connection: DuckDBPyConnection = ...) -> pyarrow.lib.RecordBatchReader: ...
def fetchall(connection: DuckDBPyConnection = ...) -> list: ...
def fetchdf(*args, connection: DuckDBPyConnection = ..., **kwargs) -> pandas.DataFrame: ...
def fetchmany(size: int = ..., connection: DuckDBPyConnection = ...) -> list: ...
def fetchnumpy(connection: DuckDBPyConnection = ...) -> dict: ...
def fetchone(connection: DuckDBPyConnection = ...) -> typing.Optional[tuple]: ...
def from_arrow(arrow_object: object, connection: DuckDBPyConnection = ...) -> DuckDBPyRelation: ...
def from_df(df: pandas.DataFrame = ..., connection: DuckDBPyConnection = ...) -> DuckDBPyRelation: ...
@overload
def from_parquet(file_glob: str, binary_as_string: bool = ..., *, file_row_number: bool = ..., filename: bool = ..., hive_partitioning: bool = ..., union_by_name: bool = ..., connection: DuckDBPyConnection = ...) -> DuckDBPyRelation: ...
@overload
def from_parquet(file_globs: list[str], binary_as_string: bool = ..., *, file_row_number: bool = ..., filename: bool = ..., hive_partitioning: bool = ..., union_by_name: bool = ..., connection: DuckDBPyConnection = ...) -> DuckDBPyRelation: ...
def from_query(query: str, alias: str = ..., connection: DuckDBPyConnection = ...) -> DuckDBPyRelation: ...
def from_substrait(proto: bytes, connection: DuckDBPyConnection = ...) -> DuckDBPyRelation: ...
def get_substrait(query: str, connection: DuckDBPyConnection = ...) -> DuckDBPyRelation: ...
def get_substrait_json(query: str, connection: DuckDBPyConnection = ...) -> DuckDBPyRelation: ...
def get_table_names(query: str, connection: DuckDBPyConnection = ...) -> Set[str]: ...
def install_extension(*args, connection: DuckDBPyConnection = ..., **kwargs) -> None: ...
def list_filesystems(connection: DuckDBPyConnection = ...) -> list: ...
def load_extension(extension: str, connection: DuckDBPyConnection = ...) -> None: ...
def query(query: str, alias: str = 'query_relation', connection: DuckDBPyConnection = ...) -> DuckDBPyRelation: ...
def register(view_name: str, python_object: object, connection: DuckDBPyConnection = ...) -> DuckDBPyConnection: ...
def register_filesystem(filesystem: fsspec.AbstractFileSystem, connection: DuckDBPyConnection = ...) -> None: ...
def rollback(connection: DuckDBPyConnection = ...) -> DuckDBPyConnection: ...
def table(table_name: str, connection: DuckDBPyConnection = ...) -> DuckDBPyRelation: ...
def table_function(name: str, parameters: object = ..., connection: DuckDBPyConnection = ...) -> DuckDBPyRelation: ...
def unregister(view_name: str, connection: DuckDBPyConnection = ...) -> DuckDBPyConnection: ...
def query_df(df: pandas.DataFrame, virtual_table_name: str, sql_query: str, connection: DuckDBPyConnection = ...) -> DuckDBPyRelation: ...
<<<<<<< HEAD
def tokenize(query: str) -> list: ...
=======
def unregister_filesystem(name: str, connection: DuckDBPyConnection = ...) -> None: ...
def tokenize(query: str) -> object: ...
>>>>>>> 566c5eb4
def values(values: object, connection: DuckDBPyConnection = ...) -> DuckDBPyRelation: ...
def view(view_name: str, connection: DuckDBPyConnection = ...) -> DuckDBPyRelation: ...
def description(connection: DuckDBPyConnection = ...) -> list: ...<|MERGE_RESOLUTION|>--- conflicted
+++ resolved
@@ -385,12 +385,8 @@
 def table_function(name: str, parameters: object = ..., connection: DuckDBPyConnection = ...) -> DuckDBPyRelation: ...
 def unregister(view_name: str, connection: DuckDBPyConnection = ...) -> DuckDBPyConnection: ...
 def query_df(df: pandas.DataFrame, virtual_table_name: str, sql_query: str, connection: DuckDBPyConnection = ...) -> DuckDBPyRelation: ...
-<<<<<<< HEAD
+def unregister_filesystem(name: str, connection: DuckDBPyConnection = ...) -> None: ...
 def tokenize(query: str) -> list: ...
-=======
-def unregister_filesystem(name: str, connection: DuckDBPyConnection = ...) -> None: ...
-def tokenize(query: str) -> object: ...
->>>>>>> 566c5eb4
 def values(values: object, connection: DuckDBPyConnection = ...) -> DuckDBPyRelation: ...
 def view(view_name: str, connection: DuckDBPyConnection = ...) -> DuckDBPyRelation: ...
 def description(connection: DuckDBPyConnection = ...) -> list: ...