--- conflicted
+++ resolved
@@ -56,12 +56,7 @@
 
 	string flags_s = DecodeFlags(flags);
 
-<<<<<<< HEAD
-	// `seekable` is passed here for `ArrowFSWrapper`, other implementations seem happy enough to ignore it
-	const auto &handle = filesystem.attr("open")(path, py::str(flags_s), py::arg("seekable") = true);
-=======
 	const auto &handle = filesystem.attr("open")(path, py::str(flags_s));
->>>>>>> da69aeaa
 	return make_uniq<PythonFileHandle>(*this, path, handle);
 }
 
