--- conflicted
+++ resolved
@@ -451,10 +451,10 @@
 
 		InfinityType infinity = GetTimestampInfinityType(timestamp);
 		if (infinity == InfinityType::POSITIVE) {
-			return py::reinterpret_borrow<py::object>(import_cache.datetime().datetime.max());
+			return py::reinterpret_borrow<py::object>(import_cache.datetime.datetime.max());
 		}
 		if (infinity == InfinityType::NEGATIVE) {
-			return py::reinterpret_borrow<py::object>(import_cache.datetime().datetime.min());
+			return py::reinterpret_borrow<py::object>(import_cache.datetime.datetime.min());
 		}
 
 		if (type.id() == LogicalTypeId::TIMESTAMP_MS) {
@@ -465,20 +465,6 @@
 			timestamp = Timestamp::FromEpochSeconds(timestamp.value);
 		}
 
-<<<<<<< HEAD
-=======
-		// Deal with infinity
-		switch (infinity) {
-		case InfinityType::POSITIVE: {
-			return py::reinterpret_borrow<py::object>(import_cache.datetime.datetime.max());
-		}
-		case InfinityType::NEGATIVE: {
-			return py::reinterpret_borrow<py::object>(import_cache.datetime.datetime.min());
-		}
-		case InfinityType::NONE:
-			break;
-		}
->>>>>>> 0f02d223
 		int32_t year, month, day, hour, min, sec, micros;
 		date_t date;
 		dtime_t time;
