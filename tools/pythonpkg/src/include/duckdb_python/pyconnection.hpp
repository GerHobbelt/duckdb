//===----------------------------------------------------------------------===//
//                         DuckDB
//
// duckdb_python/pyconnection.hpp
//
//
//===----------------------------------------------------------------------===//

#pragma once

#include <utility>

#include "arrow_array_stream.hpp"
#include "duckdb.hpp"
#include "duckdb_python/pybind_wrapper.hpp"
#include "duckdb/common/unordered_map.hpp"
#include "duckdb_python/import_cache/python_import_cache.hpp"
#include "duckdb_python/registered_py_object.hpp"
#include "duckdb_python/pandas_type.hpp"
#include "duckdb_python/pyrelation.hpp"

namespace duckdb {

<<<<<<< HEAD
=======
enum class PythonEnvironmentType { NORMAL, INTERACTIVE, JUPYTER };

struct DuckDBPyRelation;

>>>>>>> dc7639cd
class RegisteredArrow : public RegisteredObject {

public:
	RegisteredArrow(unique_ptr<PythonTableArrowArrayStreamFactory> arrow_factory_p, py::object obj_p)
	    : RegisteredObject(std::move(obj_p)), arrow_factory(move(arrow_factory_p)) {};
	unique_ptr<PythonTableArrowArrayStreamFactory> arrow_factory;
};

struct DuckDBPyConnection : public std::enable_shared_from_this<DuckDBPyConnection> {
public:
	shared_ptr<DuckDB> database;
	unique_ptr<Connection> connection;
	unique_ptr<DuckDBPyRelation> result;
	vector<shared_ptr<DuckDBPyConnection>> cursors;
	unordered_map<string, shared_ptr<Relation>> temporary_views;
	std::mutex py_connection_lock;

public:
	explicit DuckDBPyConnection() {
	}

public:
	static void Initialize(py::handle &m);
	static void Cleanup();

	shared_ptr<DuckDBPyConnection> Enter();

	static bool Exit(DuckDBPyConnection &self, const py::object &exc_type, const py::object &exc,
	                 const py::object &traceback);

	static bool DetectAndGetEnvironment();
	static bool IsJupyter();
	static shared_ptr<DuckDBPyConnection> DefaultConnection();
	static PythonImportCache *ImportCache();
	static bool IsInteractive();

	shared_ptr<DuckDBPyConnection> ExecuteMany(const string &query, py::object params = py::list());

	shared_ptr<DuckDBPyConnection> Execute(const string &query, py::object params = py::list(), bool many = false);

	shared_ptr<DuckDBPyConnection> Append(const string &name, DataFrame value);

	shared_ptr<DuckDBPyConnection> RegisterPythonObject(const string &name, py::object python_object);

	void InstallExtension(const string &extension, bool force_install = false);

	void LoadExtension(const string &extension);

	unique_ptr<DuckDBPyRelation> FromQuery(const string &query, const string &alias = "query_relation");
	unique_ptr<DuckDBPyRelation> RunQuery(const string &query, const string &alias = "query_relation");

	unique_ptr<DuckDBPyRelation> Table(const string &tname);

	unique_ptr<DuckDBPyRelation> Values(py::object params = py::none());

	unique_ptr<DuckDBPyRelation> View(const string &vname);

	unique_ptr<DuckDBPyRelation> TableFunction(const string &fname, py::object params = py::list());

	unique_ptr<DuckDBPyRelation> FromDF(const DataFrame &value);

	unique_ptr<DuckDBPyRelation> FromCsvAuto(const string &filename);

	unique_ptr<DuckDBPyRelation> FromParquet(const string &file_glob, bool binary_as_string, bool file_row_number,
	                                         bool filename, bool hive_partitioning);

	unique_ptr<DuckDBPyRelation> FromParquets(const vector<string> &file_globs, bool binary_as_string,
	                                          bool file_row_number, bool filename, bool hive_partitioning);

	unique_ptr<DuckDBPyRelation> FromArrow(py::object &arrow_object);

	unique_ptr<DuckDBPyRelation> FromSubstrait(py::bytes &proto);

	unique_ptr<DuckDBPyRelation> GetSubstrait(const string &query);

	unique_ptr<DuckDBPyRelation> GetSubstraitJSON(const string &query);

	unique_ptr<DuckDBPyRelation> FromSubstraitJSON(const string &json);

	unordered_set<string> GetTableNames(const string &query);

	shared_ptr<DuckDBPyConnection> UnregisterPythonObject(const string &name);

	shared_ptr<DuckDBPyConnection> Begin();

	shared_ptr<DuckDBPyConnection> Commit();

	shared_ptr<DuckDBPyConnection> Rollback();

	void Close();

	// cursor() is stupid
	shared_ptr<DuckDBPyConnection> Cursor();

	py::object GetDescription();

	// these should be functions on the result but well
	py::object FetchOne();

	py::list FetchMany(idx_t size);

	py::list FetchAll();

	py::dict FetchNumpy();
	DataFrame FetchDF(bool date_as_object);

	DataFrame FetchDFChunk(const idx_t vectors_per_chunk = 1, bool date_as_object = false) const;

	duckdb::pyarrow::Table FetchArrow(idx_t chunk_size);

	duckdb::pyarrow::RecordBatchReader FetchRecordBatchReader(const idx_t chunk_size) const;

	static shared_ptr<DuckDBPyConnection> Connect(const string &database, bool read_only, py::object config);

	static vector<Value> TransformPythonParamList(const py::handle &params);

	//! Default connection to an in-memory database
	static shared_ptr<DuckDBPyConnection> default_connection;
	//! Caches and provides an interface to get frequently used modules+subtypes
	static shared_ptr<PythonImportCache> import_cache;

	static bool IsPandasDataframe(const py::object &object);
	static bool IsAcceptedArrowObject(const py::object &object);

private:
	unique_lock<std::mutex> AcquireConnectionLock();
	unique_ptr<QueryResult> CompletePendingQuery(PendingQueryResult &pending_query);
	static PythonEnvironmentType environment;
	static void DetectEnvironment();
};

} // namespace duckdb<|MERGE_RESOLUTION|>--- conflicted
+++ resolved
@@ -21,13 +21,10 @@
 
 namespace duckdb {
 
-<<<<<<< HEAD
-=======
 enum class PythonEnvironmentType { NORMAL, INTERACTIVE, JUPYTER };
 
 struct DuckDBPyRelation;
 
->>>>>>> dc7639cd
 class RegisteredArrow : public RegisteredObject {
 
 public:
