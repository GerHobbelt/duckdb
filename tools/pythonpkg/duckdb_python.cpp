#include "duckdb_python/pybind11/pybind_wrapper.hpp"

#include "duckdb/common/atomic.hpp"
#include "duckdb/common/vector.hpp"
#include "duckdb/parser/parser.hpp"

#include "duckdb_python/python_objects.hpp"
#include "duckdb_python/pyconnection/pyconnection.hpp"
#include "duckdb_python/pyrelation.hpp"
#include "duckdb_python/pyresult.hpp"
#include "duckdb_python/pybind11/exceptions.hpp"
#include "duckdb_python/typing.hpp"
#include "duckdb_python/connection_wrapper.hpp"
#include "duckdb_python/pybind11/conversions/pyconnection_default.hpp"
#include "duckdb/function/function.hpp"
#include "duckdb_python/pybind11/conversions/exception_handling_enum.hpp"

#include "duckdb.hpp"

#ifndef DUCKDB_PYTHON_LIB_NAME
#define DUCKDB_PYTHON_LIB_NAME duckdb
#endif

namespace py = pybind11;

namespace duckdb {

enum PySQLTokenType {
	PY_SQL_TOKEN_IDENTIFIER = 0,
	PY_SQL_TOKEN_NUMERIC_CONSTANT,
	PY_SQL_TOKEN_STRING_CONSTANT,
	PY_SQL_TOKEN_OPERATOR,
	PY_SQL_TOKEN_KEYWORD,
	PY_SQL_TOKEN_COMMENT
};

static py::list PyTokenize(const string &query) {
	auto tokens = Parser::Tokenize(query);
	py::list result;
	for (auto &token : tokens) {
		auto tuple = py::tuple(2);
		tuple[0] = token.start;
		switch (token.type) {
		case SimplifiedTokenType::SIMPLIFIED_TOKEN_IDENTIFIER:
			tuple[1] = PY_SQL_TOKEN_IDENTIFIER;
			break;
		case SimplifiedTokenType::SIMPLIFIED_TOKEN_NUMERIC_CONSTANT:
			tuple[1] = PY_SQL_TOKEN_NUMERIC_CONSTANT;
			break;
		case SimplifiedTokenType::SIMPLIFIED_TOKEN_STRING_CONSTANT:
			tuple[1] = PY_SQL_TOKEN_STRING_CONSTANT;
			break;
		case SimplifiedTokenType::SIMPLIFIED_TOKEN_OPERATOR:
			tuple[1] = PY_SQL_TOKEN_OPERATOR;
			break;
		case SimplifiedTokenType::SIMPLIFIED_TOKEN_KEYWORD:
			tuple[1] = PY_SQL_TOKEN_KEYWORD;
			break;
		case SimplifiedTokenType::SIMPLIFIED_TOKEN_COMMENT:
			tuple[1] = PY_SQL_TOKEN_COMMENT;
			break;
		}
		result.append(tuple);
	}
	return result;
}

static void InitializeConnectionMethods(py::module_ &m) {
	m.def("cursor", &PyConnectionWrapper::Cursor, "Create a duplicate of the current connection",
	      py::arg("connection") = py::none())
	    .def("duplicate", &PyConnectionWrapper::Cursor, "Create a duplicate of the current connection",
	         py::arg("connection") = py::none());
	m.def("register_scalar", &PyConnectionWrapper::RegisterScalarUDF,
	      "Register a scalar UDF so it can be used in queries", py::arg("name"), py::arg("function"),
	      py::arg("return_type") = py::none(), py::arg("parameters") = py::none(), py::kw_only(),
	      py::arg("varargs") = false, py::arg("null_handling") = 0, py::arg("exception_handling") = 0,
	      py::arg("connection") = py::none());
<<<<<<< HEAD

	m.def("register_vectorized", &PyConnectionWrapper::RegisterVectorizedUDF,
	      "Register a (vectorized) scalar UDF so it can be used in queries", py::arg("name"), py::arg("function"),
	      py::arg("return_type") = py::none(), py::arg("parameters") = py::none(), py::kw_only(),
	      py::arg("varargs") = false, py::arg("null_handling") = 0, py::arg("exception_handling") = 0,
	      py::arg("connection") = py::none());

=======
>>>>>>> 0b95c10a
	m.def("unregister_function", &PyConnectionWrapper::UnregisterUDF, "Remove a previously registered function",
	      py::arg("name"), py::arg("connection") = py::none());

	DefineMethod({"sqltype", "dtype", "type"}, m, &PyConnectionWrapper::Type, "Create a type object from 'type_str'",
	             py::arg("type_str"), py::arg("connection") = py::none());
	DefineMethod({"struct_type", "row_type"}, m, &PyConnectionWrapper::StructType,
	             "Create a struct type object from 'fields'", py::arg("fields"), py::arg("connection") = py::none());
	m.def("union_type", &PyConnectionWrapper::UnionType, "Create a union type object from 'members'",
	      py::arg("members").none(false), py::arg("connection") = py::none())
	    .def("string_type", &PyConnectionWrapper::StringType, "Create a string type with an optional collation",
	         py::arg("collation") = string(), py::arg("connection") = py::none())
	    .def("enum_type", &PyConnectionWrapper::EnumType,
	         "Create an enum type of underlying 'type', consisting of the list of 'values'", py::arg("name"),
	         py::arg("type"), py::arg("values"), py::arg("connection") = py::none())
	    .def("decimal_type", &PyConnectionWrapper::DecimalType, "Create a decimal type with 'width' and 'scale'",
	         py::arg("width"), py::arg("scale"), py::arg("connection") = py::none());
	DefineMethod({"array_type", "list_type"}, m, &PyConnectionWrapper::ArrayType,
	             "Create an array type object of 'type'", py::arg("type").none(false),
	             py::arg("connection") = py::none());
	m.def("map_type", &PyConnectionWrapper::MapType, "Create a map type object from 'key_type' and 'value_type'",
	      py::arg("key").none(false), py::arg("value").none(false), py::arg("connection") = py::none())
	    .def("execute", &PyConnectionWrapper::Execute,
	         "Execute the given SQL query, optionally using prepared statements with parameters set", py::arg("query"),
	         py::arg("parameters") = py::none(), py::arg("multiple_parameter_sets") = false,
	         py::arg("connection") = py::none())
	    .def("executemany", &PyConnectionWrapper::ExecuteMany,
	         "Execute the given prepared statement multiple times using the list of parameter sets in parameters",
	         py::arg("query"), py::arg("parameters") = py::none(), py::arg("connection") = py::none())
	    .def("close", &PyConnectionWrapper::Close, "Close the connection", py::arg("connection") = py::none())
	    .def("fetchone", &PyConnectionWrapper::FetchOne, "Fetch a single row from a result following execute",
	         py::arg("connection") = py::none())
	    .def("fetchmany", &PyConnectionWrapper::FetchMany, "Fetch the next set of rows from a result following execute",
	         py::arg("size") = 1, py::arg("connection") = py::none())
	    .def("fetchall", &PyConnectionWrapper::FetchAll, "Fetch all rows from a result following execute",
	         py::arg("connection") = py::none())
	    .def("fetchnumpy", &PyConnectionWrapper::FetchNumpy, "Fetch a result as list of NumPy arrays following execute",
	         py::arg("connection") = py::none())
	    .def("fetchdf", &PyConnectionWrapper::FetchDF, "Fetch a result as DataFrame following execute()", py::kw_only(),
	         py::arg("date_as_object") = false, py::arg("connection") = py::none())
	    .def("fetch_df", &PyConnectionWrapper::FetchDF, "Fetch a result as DataFrame following execute()",
	         py::kw_only(), py::arg("date_as_object") = false, py::arg("connection") = py::none())
	    .def("fetch_df_chunk", &PyConnectionWrapper::FetchDFChunk,
	         "Fetch a chunk of the result as DataFrame following execute()", py::arg("vectors_per_chunk") = 1,
	         py::kw_only(), py::arg("date_as_object") = false, py::arg("connection") = py::none())
	    .def("df", &PyConnectionWrapper::FetchDF, "Fetch a result as DataFrame following execute()", py::kw_only(),
	         py::arg("date_as_object") = false, py::arg("connection") = py::none())
	    .def("fetch_arrow_table", &PyConnectionWrapper::FetchArrow, "Fetch a result as Arrow table following execute()",
	         py::arg("rows_per_batch") = 1000000, py::arg("connection") = py::none())
	    .def("torch", &PyConnectionWrapper::FetchPyTorch,
	         "Fetch a result as dict of PyTorch Tensors following execute()", py::arg("connection") = py::none())
	    .def("tf", &PyConnectionWrapper::FetchTF, "Fetch a result as dict of TensorFlow Tensors following execute()",
	         py::arg("connection") = py::none())
	    .def("fetch_record_batch", &PyConnectionWrapper::FetchRecordBatchReader,
	         "Fetch an Arrow RecordBatchReader following execute()", py::arg("rows_per_batch") = 1000000,
	         py::arg("connection") = py::none())
	    .def("arrow", &PyConnectionWrapper::FetchArrow, "Fetch a result as Arrow table following execute()",
	         py::arg("rows_per_batch") = 1000000, py::arg("connection") = py::none())
	    .def("pl", &PyConnectionWrapper::FetchPolars, "Fetch a result as Polars DataFrame following execute()",
	         py::arg("rows_per_batch") = 1000000, py::arg("connection") = py::none())
	    .def("begin", &PyConnectionWrapper::Begin, "Start a new transaction", py::arg("connection") = py::none())
	    .def("commit", &PyConnectionWrapper::Commit, "Commit changes performed within a transaction",
	         py::arg("connection") = py::none())
	    .def("rollback", &PyConnectionWrapper::Rollback, "Roll back changes performed within a transaction",
	         py::arg("connection") = py::none())
	    .def("read_json", &PyConnectionWrapper::ReadJSON, "Create a relation object from the JSON file in 'name'",
	         py::arg("name"), py::arg("connection") = py::none(), py::arg("columns") = py::none(),
	         py::arg("sample_size") = py::none(), py::arg("maximum_depth") = py::none());

	m.def("values", &PyConnectionWrapper::Values, "Create a relation object from the passed values", py::arg("values"),
	      py::arg("connection") = py::none());
	m.def("from_query", &PyConnectionWrapper::FromQuery, "Create a relation object from the given SQL query",
	      py::arg("query"), py::arg("alias") = "query_relation", py::arg("connection") = py::none());
	m.def("query", &PyConnectionWrapper::RunQuery,
	      "Run a SQL query. If it is a SELECT statement, create a relation object from the given SQL query, otherwise "
	      "run the query as-is.",
	      py::arg("query"), py::arg("alias") = "query_relation", py::arg("connection") = py::none());
	m.def("from_substrait", &PyConnectionWrapper::FromSubstrait, "Creates a query object from the substrait plan",
	      py::arg("proto"), py::arg("connection") = py::none());
	m.def("get_substrait", &PyConnectionWrapper::GetSubstrait, "Serialize a query object to protobuf", py::arg("query"),
	      py::arg("connection") = py::none(), py::kw_only(), py::arg("enable_optimizer") = true);
	m.def("get_substrait_json", &PyConnectionWrapper::GetSubstraitJSON, "Serialize a query object to protobuf",
	      py::arg("query"), py::arg("connection") = py::none(), py::kw_only(), py::arg("enable_optimizer") = true);
	m.def("from_substrait_json", &PyConnectionWrapper::FromSubstraitJSON, "Serialize a query object to protobuf",
	      py::arg("json"), py::arg("connection") = py::none());
	m.def("df", &PyConnectionWrapper::FromDF, "Create a relation object from the DataFrame df", py::arg("df"),
	      py::arg("connection") = py::none());
	m.def("from_df", &PyConnectionWrapper::FromDF, "Create a relation object from the DataFrame df", py::arg("df"),
	      py::arg("connection") = py::none());
	m.def("from_arrow", &PyConnectionWrapper::FromArrow, "Create a relation object from an Arrow object",
	      py::arg("arrow_object"), py::arg("connection") = py::none());
	m.def("arrow", &PyConnectionWrapper::FromArrow, "Create a relation object from an Arrow object",
	      py::arg("arrow_object"), py::arg("connection") = py::none());
	m.def("filter", &PyConnectionWrapper::FilterDf, "Filter the DataFrame df by the filter in filter_expr",
	      py::arg("df"), py::arg("filter_expr"), py::arg("connection") = py::none());
	m.def("project", &PyConnectionWrapper::ProjectDf, "Project the DataFrame df by the projection in project_expr",
	      py::arg("df"), py::arg("project_expr"), py::arg("connection") = py::none());
	m.def("alias", &PyConnectionWrapper::AliasDF, "Create a relation from DataFrame df with the passed alias",
	      py::arg("df"), py::arg("alias"), py::arg("connection") = py::none());
	m.def("order", &PyConnectionWrapper::OrderDf, "Reorder the DataFrame df by order_expr", py::arg("df"),
	      py::arg("order_expr"), py::arg("connection") = py::none());
	m.def("aggregate", &PyConnectionWrapper::AggregateDF,
	      "Compute the aggregate aggr_expr by the optional groups group_expr on DataFrame df", py::arg("df"),
	      py::arg("aggr_expr"), py::arg("group_expr") = "", py::arg("connection") = py::none());
	m.def("distinct", &PyConnectionWrapper::DistinctDF, "Compute the distinct rows from DataFrame df ", py::arg("df"),
	      py::arg("connection") = py::none());
	m.def("limit", &PyConnectionWrapper::LimitDF, "Retrieve the first n rows from the DataFrame df", py::arg("df"),
	      py::arg("n"), py::arg("connection") = py::none());

	m.def("query_df", &PyConnectionWrapper::QueryDF,
	      "Run the given SQL query in sql_query on the view named virtual_table_name that contains the content of "
	      "DataFrame df",
	      py::arg("df"), py::arg("virtual_table_name"), py::arg("sql_query"), py::arg("connection") = py::none());

	m.def("write_csv", &PyConnectionWrapper::WriteCsvDF, "Write the DataFrame df to a CSV file in file_name",
	      py::arg("df"), py::arg("file_name"), py::arg("connection") = py::none());

	DefineMethod(
	    {"read_csv", "from_csv_auto"}, m, &PyConnectionWrapper::ReadCSV,
	    "Create a relation object from the CSV file in 'name'", py::arg("name"), py::arg("connection") = py::none(),
	    py::arg("header") = py::none(), py::arg("compression") = py::none(), py::arg("sep") = py::none(),
	    py::arg("delimiter") = py::none(), py::arg("dtype") = py::none(), py::arg("na_values") = py::none(),
	    py::arg("skiprows") = py::none(), py::arg("quotechar") = py::none(), py::arg("escapechar") = py::none(),
	    py::arg("encoding") = py::none(), py::arg("parallel") = py::none(), py::arg("date_format") = py::none(),
	    py::arg("timestamp_format") = py::none(), py::arg("sample_size") = py::none(),
	    py::arg("all_varchar") = py::none(), py::arg("normalize_names") = py::none(), py::arg("filename") = py::none());

	m.def("append", &PyConnectionWrapper::Append, "Append the passed DataFrame to the named table",
	      py::arg("table_name"), py::arg("df"), py::arg("connection") = py::none())
	    .def("register", &PyConnectionWrapper::RegisterPythonObject,
	         "Register the passed Python Object value for querying with a view", py::arg("view_name"),
	         py::arg("python_object"), py::arg("connection") = py::none())
	    .def("unregister", &PyConnectionWrapper::UnregisterPythonObject, "Unregister the view name",
	         py::arg("view_name"), py::arg("connection") = py::none())
	    .def("table", &PyConnectionWrapper::Table, "Create a relation object for the name'd table",
	         py::arg("table_name"), py::arg("connection") = py::none())
	    .def("view", &PyConnectionWrapper::View, "Create a relation object for the name'd view", py::arg("view_name"),
	         py::arg("connection") = py::none())
	    .def("values", &PyConnectionWrapper::Values, "Create a relation object from the passed values",
	         py::arg("values"), py::arg("connection") = py::none())
	    .def("table_function", &PyConnectionWrapper::TableFunction,
	         "Create a relation object from the name'd table function with given parameters", py::arg("name"),
	         py::arg("parameters") = py::none(), py::arg("connection") = py::none())
	    .def("from_query", &PyConnectionWrapper::FromQuery, "Create a relation object from the given SQL query",
	         py::arg("query"), py::arg("alias") = "query_relation", py::arg("connection") = py::none());

	DefineMethod({"query", "sql"}, m, &PyConnectionWrapper::RunQuery,
	             "Run a SQL query. If it is a SELECT statement, create a relation object from the given SQL query, "
	             "otherwise run the query as-is.",
	             py::arg("query"), py::arg("alias") = "query_relation", py::arg("connection") = py::none());

	DefineMethod({"from_parquet", "read_parquet"}, m, &PyConnectionWrapper::FromParquet,
	             "Create a relation object from the Parquet files in file_glob", py::arg("file_glob"),
	             py::arg("binary_as_string") = false, py::kw_only(), py::arg("file_row_number") = false,
	             py::arg("filename") = false, py::arg("hive_partitioning") = false, py::arg("union_by_name") = false,
	             py::arg("compression") = py::none(), py::arg("connection") = py::none());

	DefineMethod({"from_parquet", "read_parquet"}, m, &PyConnectionWrapper::FromParquets,
	             "Create a relation object from the Parquet files in file_globs", py::arg("file_globs"),
	             py::arg("binary_as_string") = false, py::kw_only(), py::arg("file_row_number") = false,
	             py::arg("filename") = false, py::arg("hive_partitioning") = false, py::arg("union_by_name") = false,
	             py::arg("compression") = py::none(), py::arg("connection") = py::none());

	m.def("from_substrait", &PyConnectionWrapper::FromSubstrait, "Create a query object from protobuf plan",
	      py::arg("proto"), py::arg("connection") = py::none())
	    .def("get_substrait", &PyConnectionWrapper::GetSubstrait, "Serialize a query to protobuf", py::arg("query"),
	         py::arg("connection") = py::none(), py::kw_only(), py::arg("enable_optimizer") = true)
	    .def("get_substrait_json", &PyConnectionWrapper::GetSubstraitJSON,
	         "Serialize a query to protobuf on the JSON format", py::arg("query"), py::arg("connection") = py::none(),
	         py::kw_only(), py::arg("enable_optimizer") = true)
	    .def("get_table_names", &PyConnectionWrapper::GetTableNames, "Extract the required table names from a query",
	         py::arg("query"), py::arg("connection") = py::none())
	    .def("description", &PyConnectionWrapper::GetDescription, "Get result set attributes, mainly column names",
	         py::arg("connection") = py::none())
	    .def("install_extension", &PyConnectionWrapper::InstallExtension, "Install an extension by name",
	         py::arg("extension"), py::kw_only(), py::arg("force_install") = false, py::arg("connection") = py::none())
	    .def("load_extension", &PyConnectionWrapper::LoadExtension, "Load an installed extension", py::arg("extension"),
	         py::arg("connection") = py::none())
	    .def("register_filesystem", &PyConnectionWrapper::RegisterFilesystem, "Register a fsspec compliant filesystem",
	         py::arg("filesystem"), py::arg("connection") = py::none())
	    .def("unregister_filesystem", &PyConnectionWrapper::UnregisterFilesystem, "Unregister a filesystem",
	         py::arg("name"), py::arg("connection") = py::none())
	    .def("list_filesystems", &PyConnectionWrapper::ListFilesystems,
	         "List registered filesystems, including builtin ones", py::arg("connection") = py::none())
	    .def("filesystem_is_registered", &PyConnectionWrapper::FileSystemIsRegistered,
	         "Check if a filesystem with the provided name is currently registered", py::arg("name"),
	         py::arg("connection") = py::none());
}

PYBIND11_MODULE(DUCKDB_PYTHON_LIB_NAME, m) {
	DuckDBPyRelation::Initialize(m);
	DuckDBPyConnection::Initialize(m);
	DuckDBPyTyping::Initialize(m);
	PythonObject::Initialize();

	InitializeConnectionMethods(m);

	py::options pybind_opts;

	m.doc() = "DuckDB is an embeddable SQL OLAP Database Management System";
	m.attr("__package__") = "duckdb";
	m.attr("__version__") = DuckDB::LibraryVersion();
	m.attr("__standard_vector_size__") = DuckDB::StandardVectorSize();
	m.attr("__git_revision__") = DuckDB::SourceID();
	m.attr("__interactive__") = DuckDBPyConnection::DetectAndGetEnvironment();
	m.attr("__jupyter__") = DuckDBPyConnection::IsJupyter();
	m.attr("default_connection") = DuckDBPyConnection::DefaultConnection();
	m.attr("apilevel") = "1.0";
	m.attr("threadsafety") = 1;
	m.attr("paramstyle") = "qmark";

	py::enum_<duckdb::ExplainType>(m, "ExplainType")
	    .value("STANDARD", duckdb::ExplainType::EXPLAIN_STANDARD)
	    .value("ANALYZE", duckdb::ExplainType::EXPLAIN_ANALYZE)
	    .export_values();

	py::enum_<duckdb::FunctionNullHandling>(m, "FunctionNullHandling")
	    .value("DEFAULT", duckdb::FunctionNullHandling::DEFAULT_NULL_HANDLING)
	    .value("SPECIAL", duckdb::FunctionNullHandling::SPECIAL_HANDLING)
	    .export_values();

	py::enum_<duckdb::PythonExceptionHandling>(m, "PythonExceptionHandling")
	    .value("DEFAULT", duckdb::PythonExceptionHandling::FORWARD_ERROR)
	    .value("RETURN_NULL", duckdb::PythonExceptionHandling::RETURN_NULL)
	    .export_values();

	RegisterExceptions(m);

	m.def("connect", &DuckDBPyConnection::Connect,
	      "Create a DuckDB database instance. Can take a database file name to read/write persistent data and a "
	      "read_only flag if no changes are desired",
	      py::arg("database") = ":memory:", py::arg("read_only") = false, py::arg_v("config", py::dict(), "None"));
	m.def("tokenize", PyTokenize,
	      "Tokenizes a SQL string, returning a list of (position, type) tuples that can be "
	      "used for e.g. syntax highlighting",
	      py::arg("query"));
	py::enum_<PySQLTokenType>(m, "token_type", py::module_local())
	    .value("identifier", PySQLTokenType::PY_SQL_TOKEN_IDENTIFIER)
	    .value("numeric_const", PySQLTokenType::PY_SQL_TOKEN_NUMERIC_CONSTANT)
	    .value("string_const", PySQLTokenType::PY_SQL_TOKEN_STRING_CONSTANT)
	    .value("operator", PySQLTokenType::PY_SQL_TOKEN_OPERATOR)
	    .value("keyword", PySQLTokenType::PY_SQL_TOKEN_KEYWORD)
	    .value("comment", PySQLTokenType::PY_SQL_TOKEN_COMMENT)
	    .export_values();

	// we need this because otherwise we try to remove registered_dfs on shutdown when python is already dead
	auto clean_default_connection = []() {
		DuckDBPyConnection::Cleanup();
	};
	m.add_object("_clean_default_connection", py::capsule(clean_default_connection));
}

} // namespace duckdb<|MERGE_RESOLUTION|>--- conflicted
+++ resolved
@@ -75,7 +75,6 @@
 	      py::arg("return_type") = py::none(), py::arg("parameters") = py::none(), py::kw_only(),
 	      py::arg("varargs") = false, py::arg("null_handling") = 0, py::arg("exception_handling") = 0,
 	      py::arg("connection") = py::none());
-<<<<<<< HEAD
 
 	m.def("register_vectorized", &PyConnectionWrapper::RegisterVectorizedUDF,
 	      "Register a (vectorized) scalar UDF so it can be used in queries", py::arg("name"), py::arg("function"),
@@ -83,8 +82,6 @@
 	      py::arg("varargs") = false, py::arg("null_handling") = 0, py::arg("exception_handling") = 0,
 	      py::arg("connection") = py::none());
 
-=======
->>>>>>> 0b95c10a
 	m.def("unregister_function", &PyConnectionWrapper::UnregisterUDF, "Remove a previously registered function",
 	      py::arg("name"), py::arg("connection") = py::none());
 
