import duckdb
import numpy as np
import tempfile
import os
import pandas as pd
import pytest

from duckdb.typing import BIGINT, VARCHAR, TINYINT, BOOLEAN


def get_relation(conn):
    test_df = pd.DataFrame.from_dict({"i": [1, 2, 3, 4], "j": ["one", "two", "three", "four"]})
    conn.register("test_df", test_df)
    return conn.from_df(test_df)


class TestRelation(object):
    def test_csv_auto(self, duckdb_cursor):
        conn = duckdb.connect()
        df_rel = get_relation(conn)
        temp_file_name = os.path.join(tempfile.mkdtemp(), next(tempfile._get_candidate_names()))
        test_df = pd.DataFrame.from_dict({"i": [1, 2, 3, 4], "j": ["one", "two", "three", "four"]})
        test_df.to_csv(temp_file_name, index=False)

        # now create a relation from it
        csv_rel = duckdb.from_csv_auto(temp_file_name)
        assert df_rel.execute().fetchall() == csv_rel.execute().fetchall()

    def test_filter_operator(self, duckdb_cursor):
        conn = duckdb.connect()
        rel = get_relation(conn)
        assert rel.filter('i > 1').execute().fetchall() == [(2, 'two'), (3, 'three'), (4, 'four')]

    def test_projection_operator_single(self, duckdb_cursor):
        conn = duckdb.connect()
        rel = get_relation(conn)
        assert rel.project('i').execute().fetchall() == [(1,), (2,), (3,), (4,)]

    def test_projection_operator_double(self, duckdb_cursor):
        conn = duckdb.connect()
        rel = get_relation(conn)
        assert rel.order('j').execute().fetchall() == [(4, 'four'), (1, 'one'), (3, 'three'), (2, 'two')]

    def test_limit_operator(self, duckdb_cursor):
        conn = duckdb.connect()
        rel = get_relation(conn)
        assert rel.limit(2).execute().fetchall() == [(1, 'one'), (2, 'two')]
        assert rel.limit(2, offset=1).execute().fetchall() == [(2, 'two'), (3, 'three')]

    def test_intersect_operator(self, duckdb_cursor):
        conn = duckdb.connect()
        test_df = pd.DataFrame.from_dict({"i": [1, 2, 3, 4]})
        conn.register("test_df", test_df)
        test_df_2 = pd.DataFrame.from_dict({"i": [3, 4, 5, 6]})
        conn.register("test_df", test_df_2)
        rel = conn.from_df(test_df)
        rel_2 = conn.from_df(test_df_2)

<<<<<<< HEAD
        assert rel.intersect(rel_2).order('i').execute().fetchall() == [(3,), (4,)]
=======
        assert rel.intersect(rel_2).execute().fetchall() == [(3,), (4,)]
>>>>>>> 81b796e9

    def test_aggregate_operator(self, duckdb_cursor):
        conn = duckdb.connect()
        rel = get_relation(conn)
        assert rel.aggregate("sum(i)").execute().fetchall() == [(10,)]
        assert rel.aggregate("j, sum(i)").order('#2').execute().fetchall() == [('one', 1), ('two', 2), ('three', 3), ('four', 4)]

    def test_distinct_operator(self, duckdb_cursor):
        conn = duckdb.connect()
        rel = get_relation(conn)
<<<<<<< HEAD
        assert rel.distinct().order('all').execute().fetchall() == [(1, 'one'), (2, 'two'), (3, 'three'),(4, 'four')]
=======
        assert rel.distinct().execute().fetchall() == [(1, 'one'), (2, 'two'), (3, 'three'), (4, 'four')]
>>>>>>> 81b796e9

    def test_union_operator(self, duckdb_cursor):
        conn = duckdb.connect()
        rel = get_relation(conn)
        print(rel.union(rel).execute().fetchall())
        assert rel.union(rel).execute().fetchall() == [
            (1, 'one'),
            (2, 'two'),
            (3, 'three'),
            (4, 'four'),
            (1, 'one'),
            (2, 'two'),
            (3, 'three'),
            (4, 'four'),
        ]

    def test_join_operator(self, duckdb_cursor):
        # join rel with itself on i
        conn = duckdb.connect()
        test_df = pd.DataFrame.from_dict({"i": [1, 2, 3, 4], "j": ["one", "two", "three", "four"]})
        rel = conn.from_df(test_df)
        rel2 = conn.from_df(test_df)
        assert rel.join(rel2, 'i').execute().fetchall() == [
            (1, 'one', 'one'),
            (2, 'two', 'two'),
            (3, 'three', 'three'),
            (4, 'four', 'four'),
        ]

    def test_except_operator(self, duckdb_cursor):
        conn = duckdb.connect()
        test_df = pd.DataFrame.from_dict({"i": [1, 2, 3, 4], "j": ["one", "two", "three", "four"]})
        rel = conn.from_df(test_df)
        rel2 = conn.from_df(test_df)
        assert rel.except_(rel2).execute().fetchall() == []

    def test_create_operator(self, duckdb_cursor):
        conn = duckdb.connect()
        test_df = pd.DataFrame.from_dict({"i": [1, 2, 3, 4], "j": ["one", "two", "three", "four"]})
        rel = conn.from_df(test_df)
        rel.create("test_df")
        assert conn.query("select * from test_df").execute().fetchall() == [
            (1, 'one'),
            (2, 'two'),
            (3, 'three'),
            (4, 'four'),
        ]

    def test_create_view_operator(self, duckdb_cursor):
        conn = duckdb.connect()
        test_df = pd.DataFrame.from_dict({"i": [1, 2, 3, 4], "j": ["one", "two", "three", "four"]})
        rel = conn.from_df(test_df)
        rel.create_view("test_df")
        assert conn.query("select * from test_df").execute().fetchall() == [
            (1, 'one'),
            (2, 'two'),
            (3, 'three'),
            (4, 'four'),
        ]

    def test_insert_into_operator(self, duckdb_cursor):
        conn = duckdb.connect()
        test_df = pd.DataFrame.from_dict({"i": [1, 2, 3, 4], "j": ["one", "two", "three", "four"]})
        rel = conn.from_df(test_df)
        rel.create("test_table2")
        # insert the relation's data into an existing table
        conn.execute("CREATE TABLE test_table3 (i INTEGER, j STRING)")
        rel.insert_into("test_table3")

        # Inserting elements into table_3
        print(conn.values([5, 'five']).insert_into("test_table3"))
        rel_3 = conn.table("test_table3")
        rel_3.insert([6, 'six'])

        assert rel_3.execute().fetchall() == [
            (1, 'one'),
            (2, 'two'),
            (3, 'three'),
            (4, 'four'),
            (5, 'five'),
            (6, 'six'),
        ]

    def test_write_csv_operator(self, duckdb_cursor):
        conn = duckdb.connect()
        df_rel = get_relation(conn)
        temp_file_name = os.path.join(tempfile.mkdtemp(), next(tempfile._get_candidate_names()))
        df_rel.write_csv(temp_file_name)

        csv_rel = duckdb.from_csv_auto(temp_file_name)
        assert df_rel.execute().fetchall() == csv_rel.execute().fetchall()

    def test_get_attr_operator(self, duckdb_cursor):
        conn = duckdb.connect()
        conn.execute("CREATE TABLE test (i INTEGER)")
        rel = conn.table("test")
        assert rel.alias == "test"
        assert rel.type == "TABLE_RELATION"
        assert rel.columns == ['i']
        assert rel.types == ['INTEGER']

    def test_query_fail(self, duckdb_cursor):
        conn = duckdb.connect()
        conn.execute("CREATE TABLE test (i INTEGER)")
        rel = conn.table("test")
        with pytest.raises(TypeError, match='incompatible function arguments'):
            rel.query("select j from test")

    def test_execute_fail(self, duckdb_cursor):
        conn = duckdb.connect()
        conn.execute("CREATE TABLE test (i INTEGER)")
        rel = conn.table("test")
        with pytest.raises(TypeError, match='incompatible function arguments'):
            rel.execute("select j from test")

    def test_df_proj(self, duckdb_cursor):
        test_df = pd.DataFrame.from_dict({"i": [1, 2, 3, 4], "j": ["one", "two", "three", "four"]})
        rel = duckdb.project(test_df, 'i')
        assert rel.execute().fetchall() == [(1,), (2,), (3,), (4,)]

    def test_project_on_types(self, duckdb_cursor):
        con = duckdb_cursor
        con.sql(
            """
            create table tbl(
                c0 BIGINT,
                c1 TINYINT,
                c2 VARCHAR,
                c3 TIMESTAMP,
                c4 VARCHAR,
                c5 STRUCT(a VARCHAR, b BIGINT)
            )
            """
        )
        rel = con.table("tbl")
        # select only the varchar columns
        projection = rel.select_types(["varchar"])
        assert projection.columns == ["c2", "c4"]

        # select bigint, tinyint and a type that isn't there
        projection = rel.select_types([BIGINT, "tinyint", con.struct_type({'a': VARCHAR, 'b': TINYINT})])
        assert projection.columns == ["c0", "c1"]

        ## select with empty projection list, not possible
        with pytest.raises(duckdb.Error):
            projection = rel.select_types([])

        # select with type-filter that matches nothing
        with pytest.raises(duckdb.Error):
            projection = rel.select_types([BOOLEAN])

    def test_df_alias(self, duckdb_cursor):
        test_df = pd.DataFrame.from_dict({"i": [1, 2, 3, 4], "j": ["one", "two", "three", "four"]})
        rel = duckdb.alias(test_df, 'dfzinho')
        assert rel.alias == "dfzinho"

    def test_df_filter(self, duckdb_cursor):
        test_df = pd.DataFrame.from_dict({"i": [1, 2, 3, 4], "j": ["one", "two", "three", "four"]})
        rel = duckdb.filter(test_df, 'i > 1')
        assert rel.execute().fetchall() == [(2, 'two'), (3, 'three'), (4, 'four')]

    def test_df_order_by(self, duckdb_cursor):
        test_df = pd.DataFrame.from_dict({"i": [1, 2, 3, 4], "j": ["one", "two", "three", "four"]})
        rel = duckdb.order(test_df, 'j')
        assert rel.execute().fetchall() == [(4, 'four'), (1, 'one'), (3, 'three'), (2, 'two')]

<<<<<<< HEAD
    def test_df_distinct(self,duckdb_cursor):
        test_df = pd.DataFrame.from_dict({"i":[1, 2, 3, 4], "j":["one", "two", "three", "four"]})
        rel = duckdb.distinct(test_df).order('i')
        assert rel.execute().fetchall() == [(1, 'one'), (2, 'two'), (3, 'three'),(4, 'four')]
=======
    def test_df_distinct(self, duckdb_cursor):
        test_df = pd.DataFrame.from_dict({"i": [1, 2, 3, 4], "j": ["one", "two", "three", "four"]})
        rel = duckdb.distinct(test_df)
        assert rel.execute().fetchall() == [(1, 'one'), (2, 'two'), (3, 'three'), (4, 'four')]
>>>>>>> 81b796e9

    def test_df_write_csv(self, duckdb_cursor):
        test_df = pd.DataFrame.from_dict({"i": [1, 2, 3, 4], "j": ["one", "two", "three", "four"]})
        temp_file_name = os.path.join(tempfile.mkdtemp(), next(tempfile._get_candidate_names()))
        duckdb.write_csv(test_df, temp_file_name)
        csv_rel = duckdb.from_csv_auto(temp_file_name)
        assert csv_rel.execute().fetchall() == [(1, 'one'), (2, 'two'), (3, 'three'), (4, 'four')]

    def test_join_types(self, duckdb_cursor):
        test_df1 = pd.DataFrame.from_dict({"i": [1, 2, 3, 4]})
        test_df2 = pd.DataFrame.from_dict({"j": [3, 4, 5, 6]})
        rel1 = duckdb_cursor.from_df(test_df1)
        rel2 = duckdb_cursor.from_df(test_df2)

        assert rel1.join(rel2, 'i=j', 'inner').aggregate('count()').fetchone()[0] == 2

        assert rel1.join(rel2, 'i=j', 'left').aggregate('count()').fetchone()[0] == 4

    def test_fetchnumpy(self, duckdb_cursor):
        start, stop = -1000, 2000
        count = stop - start

        con = duckdb.connect()
        con.execute(f"CREATE table t AS SELECT range AS a FROM range({start}, {stop});")
        rel = con.table("t")

        # empty
        res = rel.limit(0, offset=count + 1).fetchnumpy()
        assert set(res.keys()) == {"a"}
        assert len(res["a"]) == 0

        # < vector_size, == vector_size, > vector_size
        for size in [1000, 1024, 1100]:
            res = rel.project("a").limit(size).fetchnumpy()
            assert set(res.keys()) == {"a"}
            # For some reason, this return a masked array. Shouldn't it be
            # known that there can't be NULLs?
            if isinstance(res, np.ma.MaskedArray):
                assert res.count() == size
                res = res.compressed()
            else:
                assert len(res["a"]) == size
            assert np.all(res["a"] == np.arange(start, start + size))

        with pytest.raises(duckdb.ConversionException, match="Conversion Error.*out of range.*"):
            # invalid conversion of negative integer to UINTEGER
            rel.project("CAST(a as UINTEGER)").fetchnumpy()

    def test_close(self):
        def counter():
            counter.count += 1
            return 42

        counter.count = 0
        conn = duckdb.connect()
        conn.create_function('my_counter', counter, [], BIGINT)

        # Create a relation
        rel = conn.sql('select my_counter()')
        # Execute the relation once
        rel.fetchall()
        assert counter.count == 1
        # Close the result
        rel.close()
        # Verify that the query was not run again
        assert counter.count == 1
        rel.fetchall()
        assert counter.count == 2

        # Verify that the query is run at least once if it's closed before it was executed.
        rel = conn.sql('select my_counter()')
        rel.close()
        assert counter.count == 3

    def test_relation_print(self, duckdb_cursor):
        con = duckdb.connect()
        con.execute("Create table t1 as select * from range(1000000)")
        rel1 = con.table('t1')
        text1 = str(rel1)
        assert '? rows' in text1
        assert '>9999 rows' in text1<|MERGE_RESOLUTION|>--- conflicted
+++ resolved
@@ -56,26 +56,23 @@
         rel = conn.from_df(test_df)
         rel_2 = conn.from_df(test_df_2)
 
-<<<<<<< HEAD
         assert rel.intersect(rel_2).order('i').execute().fetchall() == [(3,), (4,)]
-=======
-        assert rel.intersect(rel_2).execute().fetchall() == [(3,), (4,)]
->>>>>>> 81b796e9
 
     def test_aggregate_operator(self, duckdb_cursor):
         conn = duckdb.connect()
         rel = get_relation(conn)
         assert rel.aggregate("sum(i)").execute().fetchall() == [(10,)]
-        assert rel.aggregate("j, sum(i)").order('#2').execute().fetchall() == [('one', 1), ('two', 2), ('three', 3), ('four', 4)]
+        assert rel.aggregate("j, sum(i)").order('#2').execute().fetchall() == [
+            ('one', 1),
+            ('two', 2),
+            ('three', 3),
+            ('four', 4),
+        ]
 
     def test_distinct_operator(self, duckdb_cursor):
         conn = duckdb.connect()
         rel = get_relation(conn)
-<<<<<<< HEAD
-        assert rel.distinct().order('all').execute().fetchall() == [(1, 'one'), (2, 'two'), (3, 'three'),(4, 'four')]
-=======
-        assert rel.distinct().execute().fetchall() == [(1, 'one'), (2, 'two'), (3, 'three'), (4, 'four')]
->>>>>>> 81b796e9
+        assert rel.distinct().order('all').execute().fetchall() == [(1, 'one'), (2, 'two'), (3, 'three'), (4, 'four')]
 
     def test_union_operator(self, duckdb_cursor):
         conn = duckdb.connect()
@@ -242,17 +239,10 @@
         rel = duckdb.order(test_df, 'j')
         assert rel.execute().fetchall() == [(4, 'four'), (1, 'one'), (3, 'three'), (2, 'two')]
 
-<<<<<<< HEAD
-    def test_df_distinct(self,duckdb_cursor):
-        test_df = pd.DataFrame.from_dict({"i":[1, 2, 3, 4], "j":["one", "two", "three", "four"]})
+    def test_df_distinct(self, duckdb_cursor):
+        test_df = pd.DataFrame.from_dict({"i": [1, 2, 3, 4], "j": ["one", "two", "three", "four"]})
         rel = duckdb.distinct(test_df).order('i')
-        assert rel.execute().fetchall() == [(1, 'one'), (2, 'two'), (3, 'three'),(4, 'four')]
-=======
-    def test_df_distinct(self, duckdb_cursor):
-        test_df = pd.DataFrame.from_dict({"i": [1, 2, 3, 4], "j": ["one", "two", "three", "four"]})
-        rel = duckdb.distinct(test_df)
         assert rel.execute().fetchall() == [(1, 'one'), (2, 'two'), (3, 'three'), (4, 'four')]
->>>>>>> 81b796e9
 
     def test_df_write_csv(self, duckdb_cursor):
         test_df = pd.DataFrame.from_dict({"i": [1, 2, 3, 4], "j": ["one", "two", "three", "four"]})
