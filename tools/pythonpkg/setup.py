--- conflicted
+++ resolved
@@ -155,16 +155,10 @@
     elif sys.argv[i].startswith('--package_name='):
         lib_name = sys.argv[i].split('=', 1)[1]
     elif sys.argv[i].startswith("--compile-flags="):
-<<<<<<< HEAD
         toolchain_args = ['-std=c++17'] + [
             x.strip()
             for x in sys.argv[i].split('=', 1)[1].split(' ')
             if len(x.strip()) > 0
-=======
-        # FIXME: this is overwriting the previously set toolchain_args ?
-        toolchain_args = ['-std=c++11'] + [
-            x.strip() for x in sys.argv[i].split('=', 1)[1].split(' ') if len(x.strip()) > 0
->>>>>>> 4c2de0a9
         ]
     elif sys.argv[i].startswith("--libs="):
         libraries = [
@@ -234,7 +228,11 @@
         import package_build
 
         (source_list, include_list, original_sources) = package_build.build_package(
-            os.path.join(script_path, "duckdb_build"), extensions, False, unity_build, "duckdb_build"
+            os.path.join(script_path, "duckdb_build"),
+            extensions,
+            False,
+            unity_build,
+            "duckdb_build",
         )
 
         duckdb_sources = [
