#include "rapi.hpp"
#include "typesr.hpp"

#include "duckdb/main/client_context.hpp"

using namespace duckdb;
using namespace cpp11;

template <class SRC, class DST, class RTYPE>
static void AppendColumnSegment(SRC *source_data, Vector &result, idx_t count) {
	auto result_data = FlatVector::GetData<DST>(result);
	auto &result_mask = FlatVector::Validity(result);
	for (idx_t i = 0; i < count; i++) {
		auto val = source_data[i];
		if (RTYPE::IsNull(val)) {
			result_mask.SetInvalid(i);
		} else {
			result_data[i] = RTYPE::Convert(val);
		}
	}
}

static void AppendStringSegment(SEXP coldata, Vector &result, idx_t row_idx, idx_t count) {
	auto result_data = FlatVector::GetData<string_t>(result);
	auto &result_mask = FlatVector::Validity(result);
	for (idx_t i = 0; i < count; i++) {
		SEXP val = STRING_ELT(coldata, row_idx + i);
		if (val == NA_STRING) {
			result_mask.SetInvalid(i);
		} else {
			result_data[i] = string_t((char *)CHAR(val));
		}
	}
}

static bool get_bool_param(named_parameter_map_t &named_parameters, string name, bool dflt = false) {
	bool res = dflt;
	auto entry = named_parameters.find(name);
	if (entry != named_parameters.end()) {
		res = BooleanValue::Get(entry->second);
	}
	return res;
}

struct DataFrameScanBindData : public TableFunctionData {
	DataFrameScanBindData(SEXP df_p, idx_t row_count_p, vector<RType> &rtypes_p, vector<data_ptr_t> &dataptrs_p,
	                      named_parameter_map_t &named_parameters)
	    : df(df_p), row_count(row_count_p), rtypes(rtypes_p), data_ptrs(dataptrs_p) {
		experimental = get_bool_param(named_parameters, "experimental", false);
	}
	data_frame df;
	idx_t row_count;
	vector<RType> rtypes;
	vector<data_ptr_t> data_ptrs;
	idx_t rows_per_task = 1000000;
	bool experimental;
};

struct DataFrameParallelState : public ParallelState {
	mutex lock;
	idx_t row_group_index = 0;
};

struct DataFrameOperatorData : public FunctionOperatorData {
	bool done = false;
	vector<column_t> column_ids;
	idx_t position;
	idx_t offset;
	idx_t count;
};

static unique_ptr<FunctionData> dataframe_scan_bind(ClientContext &context, TableFunctionBindInput &input,
                                                    vector<LogicalType> &return_types, vector<string> &names) {
	data_frame df((SEXP)input.inputs[0].GetPointer());

	auto experimental = get_bool_param(input.named_parameters, "experimental", false);

	auto df_names = df.names();
	vector<RType> rtypes;
	vector<data_ptr_t> data_ptrs;

	for (R_xlen_t col_idx = 0; col_idx < df.size(); col_idx++) {
		auto coldata = df[col_idx];
		LogicalType duckdb_col_type;
		data_ptr_t coldata_ptr = nullptr;

		names.push_back(df_names[col_idx]);
		rtypes.push_back(RApiTypes::DetectRType(coldata));

		switch (rtypes[col_idx]) {
		case RType::LOGICAL:
			duckdb_col_type = LogicalType::BOOLEAN;
			coldata_ptr = (data_ptr_t)LOGICAL_POINTER(coldata);
			break;
		case RType::INTEGER:
			duckdb_col_type = LogicalType::INTEGER;
			coldata_ptr = (data_ptr_t)INTEGER_POINTER(coldata);
			break;
		case RType::NUMERIC:
			duckdb_col_type = LogicalType::DOUBLE;
			coldata_ptr = (data_ptr_t)NUMERIC_POINTER(coldata);
			break;
		case RType::FACTOR: {
			// TODO What about factors that use numeric?
			coldata_ptr = (data_ptr_t)INTEGER_POINTER(coldata);
			strings levels = GET_LEVELS(coldata);
			// TODO not use SetValue here
			Vector duckdb_levels(LogicalType::VARCHAR, levels.size());
			for (R_xlen_t level_idx = 0; level_idx < levels.size(); level_idx++) {
				duckdb_levels.SetValue(level_idx, (string)levels[level_idx]);
			}
			duckdb_col_type = LogicalType::ENUM(df_names[col_idx], duckdb_levels, levels.size());
			break;
		}
		case RType::STRING:
			if (experimental) {
				duckdb_col_type = LogicalType::DEDUP_POINTER_ENUM();
				coldata_ptr = (data_ptr_t)DATAPTR_RO(coldata);
			} else {
				duckdb_col_type = LogicalType::VARCHAR;
			}
			break;
		case RType::TIMESTAMP:
			duckdb_col_type = LogicalType::TIMESTAMP;
			coldata_ptr = (data_ptr_t)NUMERIC_POINTER(coldata);
			break;
		case RType::TIME_SECONDS:
		case RType::TIME_MINUTES:
		case RType::TIME_HOURS:
		case RType::TIME_DAYS:
		case RType::TIME_WEEKS:
			duckdb_col_type = LogicalType::TIME;
			coldata_ptr = (data_ptr_t)NUMERIC_POINTER(coldata);
			break;
		case RType::TIME_SECONDS_INTEGER:
		case RType::TIME_MINUTES_INTEGER:
		case RType::TIME_HOURS_INTEGER:
		case RType::TIME_DAYS_INTEGER:
		case RType::TIME_WEEKS_INTEGER:
			duckdb_col_type = LogicalType::TIME;
			coldata_ptr = (data_ptr_t)INTEGER_POINTER(coldata);
			break;
		case RType::DATE:
		case RType::DATE_INTEGER:
			coldata_ptr = (data_ptr_t)NUMERIC_POINTER(coldata);
			duckdb_col_type = LogicalType::DATE;
			break;
		default:
			cpp11::stop("rapi_execute: Unsupported column type for scan");
		}

		return_types.push_back(duckdb_col_type);
		data_ptrs.push_back(coldata_ptr);
	}
	auto row_count = Rf_length(VECTOR_ELT(df, 0));
	return make_unique<DataFrameScanBindData>(df, row_count, rtypes, data_ptrs, input.named_parameters);
}

static void dataframe_scan_init_internal(ClientContext &context, const DataFrameScanBindData *bind_data,
                                         DataFrameOperatorData *operator_state, idx_t offset, idx_t count) {
	D_ASSERT(bind_data);
	D_ASSERT(operator_state);

	operator_state->position = 0;
	operator_state->offset = offset;
	operator_state->count = count;
	operator_state->done = false;
}

static unique_ptr<FunctionOperatorData> dataframe_scan_init(ClientContext &context, const FunctionData *bind_data_p,
                                                            const vector<column_t> &column_ids,
                                                            TableFilterCollection *filters) {
	D_ASSERT(bind_data_p);
	auto bind_data = (const DataFrameScanBindData *)bind_data_p;
	auto operator_data = make_unique<DataFrameOperatorData>();

	operator_data->column_ids = column_ids;
	dataframe_scan_init_internal(context, bind_data, operator_data.get(), 0, bind_data->row_count);
	return move(operator_data);
}

<<<<<<< HEAD
struct DedupPointerEnumType {
	static bool IsNull(SEXP val) {
		return val == NA_STRING;
=======
static void dataframe_scan_function(ClientContext &context, const FunctionData *bind_data,
                                    FunctionOperatorData *operator_state, DataChunk &output) {
	auto &data = (DataFrameScanFunctionData &)*bind_data;
	auto &state = (DataFrameScanState &)*operator_state;
	if (state.position >= data.row_count) {
		return;
>>>>>>> 91d3928b
	}
	static uint64_t Convert(SEXP val) {
		return (uint64_t)DATAPTR(val);
	}
};

static void dataframe_scan_function(ClientContext &context, const FunctionData *bind_data_p,
                                    FunctionOperatorData *operator_data_p, DataChunk *input, DataChunk &output) {
	auto &bind_data = (DataFrameScanBindData &)*bind_data_p;
	auto &operator_data = (DataFrameOperatorData &)*operator_data_p;
	if (operator_data.position >= operator_data.count) {
		return;
	}
	idx_t this_count = std::min((idx_t)STANDARD_VECTOR_SIZE, operator_data.count - operator_data.position);
	output.SetCardinality(this_count);

	auto sexp_offset = operator_data.offset + operator_data.position;
	D_ASSERT(sexp_offset + this_count <= bind_data.row_count);

	for (R_xlen_t out_col_idx = 0; out_col_idx < output.ColumnCount(); out_col_idx++) {
		auto &v = output.data[out_col_idx];
		auto src_df_col_idx = operator_data.column_ids[out_col_idx];

		if (src_df_col_idx == COLUMN_IDENTIFIER_ROW_ID) {
			Value constant_42 = Value::BIGINT(42);
			output.data[out_col_idx].Reference(constant_42);
			continue;
		}

		auto coldata_ptr = bind_data.data_ptrs[src_df_col_idx];
		switch (bind_data.rtypes[src_df_col_idx]) {
		case RType::LOGICAL: {
			auto data_ptr = (int *)coldata_ptr + sexp_offset;
			AppendColumnSegment<int, bool, RBooleanType>(data_ptr, v, this_count);
			break;
		}
		case RType::INTEGER: {
			auto data_ptr = (int *)coldata_ptr + sexp_offset;
			AppendColumnSegment<int, int, RIntegerType>(data_ptr, v, this_count);
			break;
		}
		case RType::NUMERIC: {
			auto data_ptr = (double *)coldata_ptr + sexp_offset;
			AppendColumnSegment<double, double, RDoubleType>(data_ptr, v, this_count);
			break;
		}
		case RType::STRING: {
			if (bind_data.experimental) {
				auto data_ptr = (SEXP *)coldata_ptr + sexp_offset;
				//  DEDUP_POINTER_ENUM
				AppendColumnSegment<SEXP, uint64_t, DedupPointerEnumType>(data_ptr, v, this_count);
			} else {
				AppendStringSegment(((data_frame)bind_data.df)[(R_xlen_t)src_df_col_idx], v, sexp_offset, this_count);
			}

			break;
		}
		case RType::FACTOR: {
			auto data_ptr = (int *)coldata_ptr + sexp_offset;
			switch (v.GetType().InternalType()) {
			case PhysicalType::UINT8:
				AppendColumnSegment<int, uint8_t, RFactorType>(data_ptr, v, this_count);
				break;

			case PhysicalType::UINT16:
				AppendColumnSegment<int, uint16_t, RFactorType>(data_ptr, v, this_count);
				break;

			case PhysicalType::UINT32:
				AppendColumnSegment<int, uint32_t, RFactorType>(data_ptr, v, this_count);
				break;

			default:
				cpp11::stop("rapi_execute: Unknown enum type for scan: %s",
				            TypeIdToString(v.GetType().InternalType()).c_str());
			}
			break;
		}
		case RType::TIMESTAMP: {
			auto data_ptr = (double *)coldata_ptr + sexp_offset;
			AppendColumnSegment<double, timestamp_t, RTimestampType>(data_ptr, v, this_count);
			break;
		}
		case RType::TIME_SECONDS: {
			auto data_ptr = (double *)coldata_ptr + sexp_offset;
			AppendColumnSegment<double, dtime_t, RTimeSecondsType>(data_ptr, v, this_count);
			break;
		}
		case RType::TIME_MINUTES: {
			auto data_ptr = (double *)coldata_ptr + sexp_offset;
			AppendColumnSegment<double, dtime_t, RTimeMinutesType>(data_ptr, v, this_count);
			break;
		}
		case RType::TIME_HOURS: {
			auto data_ptr = (double *)coldata_ptr + sexp_offset;
			AppendColumnSegment<double, dtime_t, RTimeHoursType>(data_ptr, v, this_count);
			break;
		}
		case RType::TIME_DAYS: {
			auto data_ptr = (double *)coldata_ptr + sexp_offset;
			AppendColumnSegment<double, dtime_t, RTimeDaysType>(data_ptr, v, this_count);
			break;
		}
		case RType::TIME_WEEKS: {
			auto data_ptr = (double *)coldata_ptr + sexp_offset;
			AppendColumnSegment<double, dtime_t, RTimeWeeksType>(data_ptr, v, this_count);
			break;
		}
		case RType::TIME_SECONDS_INTEGER: {
			auto data_ptr = (int *)coldata_ptr + sexp_offset;
			AppendColumnSegment<int, dtime_t, RTimeSecondsType>(data_ptr, v, this_count);
			break;
		}
		case RType::TIME_MINUTES_INTEGER: {
			auto data_ptr = (int *)coldata_ptr + sexp_offset;
			AppendColumnSegment<int, dtime_t, RTimeMinutesType>(data_ptr, v, this_count);
			break;
		}
		case RType::TIME_HOURS_INTEGER: {
			auto data_ptr = (int *)coldata_ptr + sexp_offset;
			AppendColumnSegment<int, dtime_t, RTimeHoursType>(data_ptr, v, this_count);
			break;
		}
		case RType::TIME_DAYS_INTEGER: {
			auto data_ptr = (int *)coldata_ptr + sexp_offset;
			AppendColumnSegment<int, dtime_t, RTimeDaysType>(data_ptr, v, this_count);
			break;
		}
		case RType::TIME_WEEKS_INTEGER: {
			auto data_ptr = (int *)coldata_ptr + sexp_offset;
			AppendColumnSegment<int, dtime_t, RTimeWeeksType>(data_ptr, v, this_count);
			break;
		}
		case RType::DATE: {
			auto data_ptr = (double *)coldata_ptr + sexp_offset;
			AppendColumnSegment<double, date_t, RDateType>(data_ptr, v, this_count);
			break;
		}
		case RType::DATE_INTEGER: {
			auto data_ptr = (int *)coldata_ptr + sexp_offset;
			AppendColumnSegment<int, date_t, RDateType>(data_ptr, v, this_count);
			break;
		}
		default:
			throw;
		}
	}

	operator_data.position += this_count;
}

static unique_ptr<NodeStatistics> dataframe_scan_cardinality(ClientContext &context, const FunctionData *bind_data_p) {
	auto &bind_data = (DataFrameScanBindData &)*bind_data_p;
	return make_unique<NodeStatistics>(bind_data.row_count, bind_data.row_count);
}

static string dataframe_scan_tostring(const FunctionData *bind_data_p) {
	return "data.frame";
}

static idx_t dataframe_scan_max_threads(ClientContext &context, const FunctionData *bind_data_p) {
	D_ASSERT(bind_data_p);
	auto bind_data = (const DataFrameScanBindData *)bind_data_p;
	if (!bind_data->experimental) {
		return 1;
	}
	return ceil((double)bind_data->row_count / bind_data->rows_per_task);
}

static unique_ptr<ParallelState> dataframe_scan_init_parallel_state(ClientContext &context, const FunctionData *,
                                                                    const vector<column_t> &column_ids,
                                                                    TableFilterCollection *) {
	auto result = make_unique<DataFrameParallelState>();
	result->row_group_index = 0;
	return move(result);
}

static bool dataframe_scan_parallel_next(ClientContext &context, const FunctionData *bind_data_p,
                                         FunctionOperatorData *operator_data_p, ParallelState *parallel_state_p) {
	D_ASSERT(bind_data_p);
	D_ASSERT(operator_data_p);
	D_ASSERT(parallel_state_p);

	auto bind_data = (const DataFrameScanBindData *)bind_data_p;
	auto operator_data = (DataFrameOperatorData *)operator_data_p;
	auto &parallel_state = (DataFrameParallelState &)*parallel_state_p;

	lock_guard<mutex> parallel_lock(parallel_state.lock);

	if (parallel_state.row_group_index < ceil((double)bind_data->row_count / bind_data->rows_per_task)) {
		auto offset = parallel_state.row_group_index * bind_data->rows_per_task;
		auto count = std::min(bind_data->rows_per_task, bind_data->row_count - offset);
		dataframe_scan_init_internal(context, bind_data, operator_data, offset, count);
		parallel_state.row_group_index++;
		return true;
	}
	return false;
}

static unique_ptr<FunctionOperatorData>
dataframe_scan_parallel_init(ClientContext &context, const FunctionData *bind_data_p, ParallelState *parallel_state_p,
                             const vector<column_t> &column_ids, TableFilterCollection *) {
	auto operator_data = make_unique<DataFrameOperatorData>();
	operator_data->column_ids = column_ids;
	if (!dataframe_scan_parallel_next(context, bind_data_p, operator_data.get(), parallel_state_p)) {
		operator_data->done = true;
	}
	return move(operator_data);
}

DataFrameScanFunction::DataFrameScanFunction()
    : TableFunction("r_dataframe_scan", {LogicalType::POINTER}, dataframe_scan_function, dataframe_scan_bind,
                    dataframe_scan_init, nullptr, nullptr, nullptr, dataframe_scan_cardinality, nullptr,
                    dataframe_scan_tostring, dataframe_scan_max_threads, dataframe_scan_init_parallel_state, nullptr,
                    dataframe_scan_parallel_init, dataframe_scan_parallel_next, true, false, nullptr) {
	named_parameters["experimental"] = LogicalType::BOOLEAN;
};<|MERGE_RESOLUTION|>--- conflicted
+++ resolved
@@ -179,18 +179,9 @@
 	return move(operator_data);
 }
 
-<<<<<<< HEAD
 struct DedupPointerEnumType {
 	static bool IsNull(SEXP val) {
 		return val == NA_STRING;
-=======
-static void dataframe_scan_function(ClientContext &context, const FunctionData *bind_data,
-                                    FunctionOperatorData *operator_state, DataChunk &output) {
-	auto &data = (DataFrameScanFunctionData &)*bind_data;
-	auto &state = (DataFrameScanState &)*operator_state;
-	if (state.position >= data.row_count) {
-		return;
->>>>>>> 91d3928b
 	}
 	static uint64_t Convert(SEXP val) {
 		return (uint64_t)DATAPTR(val);
@@ -198,7 +189,7 @@
 };
 
 static void dataframe_scan_function(ClientContext &context, const FunctionData *bind_data_p,
-                                    FunctionOperatorData *operator_data_p, DataChunk *input, DataChunk &output) {
+                                    FunctionOperatorData *operator_data_p, DataChunk &output) {
 	auto &bind_data = (DataFrameScanBindData &)*bind_data_p;
 	auto &operator_data = (DataFrameOperatorData &)*operator_data_p;
 	if (operator_data.position >= operator_data.count) {
