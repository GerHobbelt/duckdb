--- conflicted
+++ resolved
@@ -12,7 +12,7 @@
   NODE_AUTH_TOKEN: ${{secrets.NODE_AUTH_TOKEN}}
 
 jobs:
-  regression-test:
+   regression-test:
     name: Regression Test
     runs-on: ubuntu-20.04
 
@@ -39,7 +39,6 @@
 
     - uses: Sibz/github-status-action@v1.1.5
       with:
-<<<<<<< HEAD
         authToken: ${{secrets.GH_TOKEN}}
         description: ${{env.REGRESSION_DESCRIPTION}}
         state: ${{env.REGRESSION_STATE}}
@@ -902,8 +901,9 @@
 #        python-version: '3.7'
 #
 #    - name: Dependencies
-#      run: sudo apt-get update -y -qq && sudo apt-get install -y -qq ninja-build unixodbc-dev
-#
+#      run: |
+#        sudo apt-get update -y -qq && sudo apt-get install -y -qq ninja-build unixodbc-dev python3 python3-pyodbc python3-pip julia
+#        pip3 install pyodbc
 #
 #    - name: Install nanodbc
 #      run: |
@@ -929,6 +929,14 @@
 #
 #    - name: Test R ODBC
 #      run: R -f tools/odbc/test/rodbc.R
+#
+#    - name: Test Python ODBC
+#      run: ./tools/odbc/test/run_pyodbc_tests.sh
+#
+#    - name: Test Julia ODBC
+#      run: |
+#        export ASAN_OPTIONS=verify_asan_link_order=0
+#        julia tools/odbc/test/julia-test.jl
 #
 #
 #  linux-python3:
@@ -1368,737 +1376,19 @@
 #      run: |
 #        cd duckdb-web
 #        python3 scripts/generate_docs.py ..
-=======
-        fetch-depth: 0
-
-    - name: Install
-      run: sudo apt-get update -y -qq && sudo apt-get install -y -qq ninja-build valgrind
-
-    - name: Build
-      run: make debug
-
-    - name: Test
-      run: valgrind ./build/debug/test/unittest test/sql/tpch/tpch_sf001.test_slow
-
-  codecov:
-    name: CodeCov
-    runs-on: ubuntu-20.04
-    needs: linux-debug
-    env:
-      GEN: ninja
-    steps:
-      - uses: actions/checkout@v2
-        with:
-          fetch-depth: 0
-
-      - name: Install
-        run: sudo apt-get update -y -qq && sudo apt-get install -y -qq ninja-build lcov
-
-      - name: Set up Python 3.9
-        uses: actions/setup-python@v2
-        with:
-          python-version: '3.9'
-
-      - name: Before Install
-        run: |
-          pip install --prefer-binary "pandas>=1.2.4" "requests>=2.26" "pyarrow>=5.0" pytest
-          sudo apt-get install g++
-
-      - name: Coverage Reset
-        run: |
-          lcov --config-file .github/workflows/lcovrc --zerocounters --directory .
-          lcov --config-file .github/workflows/lcovrc --capture --initial --directory . --base-directory . --no-external --output-file coverage.info
-
-      - name: Run Tests
-        run: |
-          mkdir -p build/coverage
-          (cd build/coverage && cmake -E env CXXFLAGS="--coverage" cmake -DBUILD_PYTHON=1 -DBUILD_PARQUET_EXTENSION=1 -DENABLE_SANITIZER=0 -DCMAKE_BUILD_TYPE=Debug ../.. && make)
-          (cd tools/pythonpkg/tests && python3 -m pytest)
-          build/coverage/test/unittest
-          build/coverage/test/unittest "[intraquery]"
-          build/coverage/test/unittest "[interquery]"
-          python3 scripts/try_timeout.py --timeout=1200 --retry=3 build/coverage/test/unittest "[coverage]"
-          build/coverage/test/unittest "[detailed_profiler]"
-          build/coverage/test/unittest "[tpch]"
-          build/coverage/tools/sqlite3_api_wrapper/test_sqlite3_api_wrapper
-          python tools/shell/shell-test.py build/coverage/duckdb
-
-
-      - name: Generate Coverage
-        run: |
-          lcov --config-file .github/workflows/lcovrc --directory . --base-directory . --no-external --capture --output-file coverage.info
-          lcov --config-file .github/workflows/lcovrc --remove coverage.info $(< .github/workflows/lcov_exclude) -o lcov.info
-
-      - name: CodeCov Upload
-        uses: codecov/codecov-action@v1
-        with:
-          files: lcov.info
-          fail_ci_if_error: true
-
-  vector-sizes:
-    name: Vector Sizes
-    runs-on: ubuntu-20.04
-    needs: linux-debug
-
-    env:
-      CC: gcc-10
-      CXX: g++-10
-
-    steps:
-    - uses: actions/checkout@v2
-      with:
-        fetch-depth: 0
-
-    - uses: actions/setup-python@v2
-      with:
-        python-version: '3.7'
-
-    - name: Test
-      run: python scripts/test_vector_sizes.py
-
-
-  sqllogic:
-    name: Sqllogic tests
-    runs-on: ubuntu-20.04
-    needs: linux-debug
-
-    env:
-      CC: gcc-10
-      CXX: g++-10
-
-    steps:
-    - uses: actions/checkout@v2
-      with:
-        fetch-depth: 0
-
-    - name: Test
-      run: make sqlite
-
-
-  expanded:
-    name: Expanded
-    runs-on: ubuntu-20.04
-    needs: linux-debug
-
-    env:
-      CC: gcc-10
-      CXX: g++-10
-      TREAT_WARNINGS_AS_ERRORS: 1
-      DISABLE_UNITY: 1
-      GEN: ninja
-
-    steps:
-    - uses: actions/checkout@v2
-      with:
-        fetch-depth: 0
-
-    - name: Install
-      run: sudo apt-get update -y -qq && sudo apt-get install -y -qq ninja-build
-
-    - name: Build
-      run: make debug
-
-
-  sqlancer:
-    name: SQLancer
-    runs-on: ubuntu-20.04
-    needs: linux-debug
-
-    env:
-      BUILD_JDBC: 1
-      FORCE_QUERY_LOG: sqlancer_log.tmp
-      GEN: ninja
-
-    steps:
-    - uses: actions/checkout@v2
-      with:
-        fetch-depth: 0
-
-    - name: Install
-      run: |
-        sudo apt-get update -y -qq && sudo apt-get install -y -qq ninja-build
-        git clone https://github.com/hannesmuehleisen/sqlancer
-        cd sqlancer
-        git checkout persistent
-        mvn package -q -DskipTests
-
-    - name: Build
-      run: make reldebug
-
-    - name: Test
-      run: |
-        cp build/reldebug/tools/jdbc/duckdb_jdbc.jar sqlancer/target/lib/duckdb_jdbc-*.jar
-        python3 scripts/run_sqlancer.py
-
-
-  sqlancer_persistent:
-    name: SQLancer (Persistent)
-    runs-on: ubuntu-20.04
-    needs: linux-debug
-
-    env:
-      BUILD_JDBC: 1
-      FORCE_QUERY_LOG: sqlancer_log.tmp
-      GEN: ninja
-
-    steps:
-    - uses: actions/checkout@v2
-      with:
-        fetch-depth: 0
-
-    - name: Install
-      run: |
-        sudo apt-get update -y -qq && sudo apt-get install -y -qq ninja-build
-        git clone https://github.com/hannesmuehleisen/sqlancer
-        cd sqlancer
-        git checkout persistent
-        mvn package -q -DskipTests
-
-    - name: Build
-      run: make reldebug
-
-    - name: Test
-      run: |
-        cp build/reldebug/tools/jdbc/duckdb_jdbc.jar sqlancer/target/lib/duckdb_jdbc-*.jar
-        python3 scripts/run_sqlancer.py --persistent
-
-
-  jdbc:
-    name: JDBC Compliance
-    runs-on: ubuntu-18.04
-    needs: linux-debug
-
-    env:
-      CC: gcc-10
-      CXX: g++-10
-      BUILD_JDBC: 1
-      GEN: ninja
-
-    steps:
-    - uses: actions/checkout@v2
-      with:
-        fetch-depth: 0
-
-    - name: Install
-      run: |
-        sudo apt-get update -y -qq && sudo apt-get install -y -qq ninja-build
-        git clone https://github.com/cwida/jdbccts.git
-
-    - name: Build
-      run: make release
-
-    - name: Test
-      run: (cd jdbccts && make DUCKDB_JAR=../build/release/tools/jdbc/duckdb_jdbc.jar test)
-
-
-  odbc:
-    name: ODBC
-    runs-on: ubuntu-20.04
-    needs: linux-debug
-
-    env:
-      BUILD_ODBC: 1
-      GEN: ninja
-
-    steps:
-    - uses: actions/checkout@v2
-      with:
-        fetch-depth: 0
-
-    - uses: actions/setup-python@v2
-      with:
-        python-version: '3.7'
-
-    - name: Dependencies
-      run: |
-        sudo apt-get update -y -qq && sudo apt-get install -y -qq ninja-build unixodbc-dev python3 python3-pyodbc python3-pip julia
-        pip3 install pyodbc
-
-    - name: Install nanodbc
-      run: |
-        wget https://github.com/nanodbc/nanodbc/archive/refs/tags/v2.13.0.tar.gz -O nanodbc.tgz
-        (mkdir nanodbc && tar xvf nanodbc.tgz -C nanodbc --strip-components=1 && cd nanodbc && sed -i -e "s/set(test_list/set(test_list odbc/" test/CMakeLists.txt && mkdir build && cd build && cmake -DNANODBC_DISABLE_TESTS=OFF .. && cmake --build .)
-
-    - name: Install psqlodbc
-      run: |
-        git clone https://github.com/Mytherin/psqlodbc.git
-        (cd psqlodbc && make debug)
-
-    - name: Build
-      run: DISABLE_SANITIZER=1 make debug
-
-    - name: Test nanodbc
-      run: ./tools/odbc/test/run_nanodbc_tests.sh
-
-    - name: Test psqlodbc
-      run: ./tools/odbc/test/run_psqlodbc_tests.sh
-
-    - name: Test isql
-      run: ./tools/odbc/test/run_isql_tests.sh
-
-    - name: Test R ODBC
-      run: R -f tools/odbc/test/rodbc.R
-
-    - name: Test Python ODBC
-      run: ./tools/odbc/test/run_pyodbc_tests.sh
-
-    - name: Test Julia ODBC
-      run: |
-        export ASAN_OPTIONS=verify_asan_link_order=0
-        julia tools/odbc/test/julia-test.jl
-
-
-  linux-python3:
-    name: Python 3 Linux
-    runs-on: ubuntu-20.04
-    strategy:
-      matrix:
-        arch: [auto, aarch64]
-    needs: linux-debug
-
-    env:
-      CIBW_BUILD: 'cp36-* cp37-* cp38-* cp39-*'
-      CIBW_BEFORE_BUILD: 'pip install --prefer-binary "pandas>=0.24" "pytest>=4.3"'
-      CIBW_TEST_REQUIRES: 'pytest'
-      CIBW_BEFORE_TEST: 'pip install --prefer-binary "pandas>=0.24" && pip install --prefer-binary "requests>=2.26" && (pip install --prefer-binary "pyarrow>=5.0" || true)'
-      CIBW_TEST_COMMAND: 'python -m pytest {project}/tests && python -m pytest {project}/tests_slow'
-      SETUPTOOLS_SCM_NO_LOCAL: 'yes'
-      TWINE_USERNAME: 'hfmuehleisen'
-
-    steps:
-    - uses: actions/checkout@v2
-      with:
-        fetch-depth: 0
-
-    - uses: actions/setup-python@v2
-      with:
-        python-version: '3.7'
-
-    - uses: docker/setup-qemu-action@v1
-      if: ${{ matrix.arch == 'aarch64' }}
-      name: Set up QEMU
-
-    - name: Install
-      run: pip install cibuildwheel twine
-
-    - name: Build
-      run: |
-        cd tools/pythonpkg
-        python setup.py sdist
-        mkdir duckdb_tarball && tar xvf dist/duckdb-*.tar.gz --strip-components=1 -C duckdb_tarball
-        cibuildwheel --output-dir wheelhouse duckdb_tarball
-
-    - name: Deploy aarch64
-      if: ${{ matrix.arch == 'aarch64' }}
-      run: |
-        if [[ "$GITHUB_REF" =~ ^(refs/heads/master|refs/tags/v.+)$ ]] ; then
-          twine upload --non-interactive --disable-progress-bar --skip-existing tools/pythonpkg/wheelhouse/*.whl
-        fi
-
-    - name: Deploy regular
-      if: ${{ matrix.arch != 'aarch64' }}
-      run: |
-        python scripts/asset-upload-gha.py duckdb_python_src.tar.gz=tools/pythonpkg/dist/duckdb-*.tar.gz
-        if [[ "$GITHUB_REF" =~ ^(refs/heads/master|refs/tags/v.+)$ ]] ; then
-          twine upload --non-interactive --disable-progress-bar --skip-existing tools/pythonpkg/wheelhouse/*.whl tools/pythonpkg/dist/duckdb-*.tar.gz
-        fi
-
-  linux-python3-httpfs:
-    name: Python 3 Linux with HTTPFS support
-    runs-on: ubuntu-20.04
-    needs: linux-debug
-
-    env:
-      CIBW_BUILD: 'cp36-* cp37-* cp38-* cp39-*'
-      CIBW_BEFORE_BUILD: 'yum install -y openssl-devel && pip install --prefer-binary "pandas>=0.24" "pytest>=4.3"'
-      CIBW_TEST_REQUIRES: 'pytest'
-      CIBW_BEFORE_TEST: 'yum install -y openssl && pip install --prefer-binary "pandas>=0.24"  && (pip install --prefer-binary "pyarrow>=5.0" || true)'
-      CIBW_TEST_COMMAND: 'python -m pytest {project}/tests'
-      CIBW_ENVIRONMENT: 'BUILD_HTTPFS=1'
-      SETUPTOOLS_SCM_NO_LOCAL: 'yes'
-      TWINE_USERNAME: 'hfmuehleisen'
-
-    steps:
-      - uses: actions/checkout@v2
-        with:
-          fetch-depth: 0
-
-      - uses: actions/setup-python@v2
-        with:
-          python-version: '3.7'
-
-      - name: Install
-        run: pip install cibuildwheel twine
-
-      - name: Build
-        run: |
-          cd tools/pythonpkg
-          BUILD_HTTPFS=1 python setup.py sdist
-          mkdir duckdb_tarball && tar xvf dist/duckdb-*.tar.gz --strip-components=1 -C duckdb_tarball
-          cibuildwheel --output-dir wheelhouse duckdb_tarball
-
-  osx-python3:
-    name: Python 3 OSX
-    runs-on: macos-latest
-    needs: linux-debug
-
-    env:
-      CIBW_BUILD: 'cp36-* cp37-* cp38-* cp39-*'
-      CIBW_BEFORE_BUILD: 'pip install --prefer-binary "pandas>=0.24" "pytest>=4.3"'
-      CIBW_TEST_REQUIRES: 'pytest'
-      CIBW_BEFORE_TEST: 'pip install --prefer-binary "pandas>=0.24" "requests>=2.26" && (pip install --prefer-binary "pyarrow>=5.0" || true)'
-      CIBW_TEST_COMMAND: 'python -m pytest {project}/tests'
-      CIBW_ARCHS_MACOS: 'x86_64 universal2 arm64'
-      SETUPTOOLS_SCM_NO_LOCAL: 'yes'
-      TWINE_USERNAME: 'hfmuehleisen'
-
-    steps:
-    - uses: actions/checkout@v2
-      with:
-        fetch-depth: 0
-
-    - uses: actions/setup-python@v2
-      with:
-        python-version: '3.7'
-
-    - name: Install
-      run: pip install cibuildwheel twine
-
-    - name: Build
-      run: |
-        cd tools/pythonpkg
-        python setup.py sdist
-        mkdir duckdb_tarball && tar xvf dist/duckdb-*.tar.gz --strip-components=1 -C duckdb_tarball
-        cibuildwheel --output-dir wheelhouse duckdb_tarball
-
-    - name: Deploy
-      run: |
-        if [[ "$GITHUB_REF" =~ ^(refs/heads/master|refs/tags/v.+)$ ]] ; then
-          twine upload --non-interactive --disable-progress-bar --skip-existing tools/pythonpkg/wheelhouse/*.whl
-        fi
-
-  win-python3:
-    name: Python 3 Windows
-    runs-on: windows-latest
-    needs: linux-debug
-
-    env:
-      CIBW_BUILD: 'cp36-* cp37-* cp38-* cp39-*'
-      CIBW_BEFORE_BUILD: 'pip install --prefer-binary "pandas>=0.24" "pytest>=4.3"'
-      CIBW_TEST_REQUIRES: 'pytest'
-      CIBW_BEFORE_TEST: 'pip install --prefer-binary "pandas>=0.24" "pytest>=4.3" && (pip install --prefer-binary "pyarrow>=5.0" || true)'
-      CIBW_TEST_COMMAND: 'python -m pytest {project}/tests'
-      SETUPTOOLS_SCM_NO_LOCAL: 'yes'
-      TWINE_USERNAME: 'hfmuehleisen'
-
-    steps:
-    - uses: actions/checkout@v2
-      with:
-        fetch-depth: 0
-
-    - uses: actions/setup-python@v2
-      with:
-        python-version: '3.7'
-
-    - name: Install
-      run: pip install cibuildwheel twine
-
-    - name: Build
-      run: |
-        cd tools/pythonpkg
-        python setup.py sdist
-        mkdir duckdb_tarball && tar xvf dist/duckdb-*.tar.gz --strip-components=1 -C duckdb_tarball
-        cibuildwheel --output-dir wheelhouse duckdb_tarball
-
-    - name: Deploy
-      run: |
-        if [[ "$GITHUB_REF" =~ ^(refs/heads/master|refs/tags/v.+)$ ]] ; then
-          twine upload --non-interactive --disable-progress-bar --skip-existing tools/pythonpkg/wheelhouse/*.whl
-        fi
-
-
-  rstats-linux:
-    name: R Package Linux
-    runs-on: ubuntu-20.04
-    needs: linux-debug
-
-    steps:
-    - uses: actions/checkout@v2
-      with:
-        fetch-depth: 0
-
-    - uses: actions/setup-python@v2
-      with:
-        python-version: '3.7'
-
-    - uses: r-lib/actions/setup-r@v1
-      with:
-        r-version: 'devel'
-
-    - name: Install
-      run: |
-        sudo apt-get update -y -qq && sudo apt-get install -y -qq texlive-latex-base texlive-fonts-extra libcurl4-openssl-dev
-        mkdir -p $HOME/.R
-        R -f tools/rpkg/dependencies.R
-
-    - name: Build
-      run: |
-        cd tools/rpkg
-        ./configure
-        R CMD build .
-        R CMD INSTALL duckdb_*.tar.gz
-        (cd tests && R -f testthat.R)
-        R CMD check --as-cran -o /tmp duckdb_*.tar.gz
-        if grep WARNING /tmp/duckdb.Rcheck/00check.log ; then exit 1; fi
-
-    - name: Deploy
-      run: python scripts/asset-upload-gha.py duckdb_r_src.tar.gz=tools/rpkg/duckdb_*.tar.gz
-
-
-  rstats-windows:
-    name: R Package Windows
-    runs-on: windows-latest
-    needs: linux-debug
-
-    steps:
-    - uses: actions/checkout@v2
-      with:
-        fetch-depth: 0
-
-    - uses: actions/setup-python@v2
-      with:
-        python-version: '3.7'
-
-    - uses: r-lib/actions/setup-r@v1
-      with:
-        r-version: 'devel'
-
-    - name: Install
-      run: |
-        R -f tools/rpkg/dependencies.R
-
-    - name: Build
-      run: |
-        cd tools/rpkg
-        ./configure
-        R CMD build .
-        R CMD INSTALL duckdb_*.tar.gz
-        (cd tests && R -f testthat.R)
-        R CMD check --as-cran --no-manual -o /tmp duckdb_*.tar.gz
-        if grep WARNING /tmp/duckdb.Rcheck/00check.log ; then exit 1; fi
-
-
-  linux-tarball-v2:
-    name: Python 2 Tarball
-    runs-on: ubuntu-20.04
-    needs: linux-debug
-
-    steps:
-    - uses: actions/checkout@v2
-      with:
-        fetch-depth: 0
-
-    - uses: actions/setup-python@v2
-      with:
-        python-version: '2.7'
-
-    - name: Install
-      run: |
-        pip install setuptools-scm==5.0.2
-        pip install numpy pytest pandas
-
-    - name: Build
-      run: |
-        python --version
-        git archive --format zip --output test-tarball.zip HEAD
-        mkdir duckdb-test-tarball
-        mv test-tarball.zip duckdb-test-tarball
-        cd duckdb-test-tarball
-        unzip test-tarball.zip
-        cd tools/pythonpkg
-        export SETUPTOOLS_SCM_PRETEND_VERSION=0.2.2
-        python setup.py install --user
-        (cd tests/ && python -m pytest)
-
-  linux-tarball:
-    name: Python 3 Tarball
-    runs-on: ubuntu-20.04
-    needs: linux-debug
-
-    steps:
-    - uses: actions/checkout@v2
-      with:
-        fetch-depth: 0
-
-    - uses: actions/setup-python@v2
-      with:
-        python-version: '3.7'
-
-    - name: Install
-      run: pip install numpy pytest pandas
-
-    - name: Build
-      run: |
-        python --version
-        git archive --format zip --output test-tarball.zip HEAD
-        mkdir duckdb-test-tarball
-        mv test-tarball.zip duckdb-test-tarball
-        cd duckdb-test-tarball
-        unzip test-tarball.zip
-        cd tools/pythonpkg
-        export SETUPTOOLS_SCM_PRETEND_VERSION=0.2.2
-        python setup.py install --user
-        (cd tests/ && python -m pytest)
-
-  linux-nodejs:
-    name: node.js Linux
-    runs-on: ubuntu-20.04
-    needs: linux-debug
-
-
-    steps:
-    - uses: actions/checkout@v2
-      with:
-        fetch-depth: 0
-
-    - name: Setup
-      run: ./scripts/node_version.sh upload
-
-    - name: Node 10
-      run: ./scripts/node_build.sh 10
-
-    - name: Node 12
-      run: ./scripts/node_build.sh 12
-
-    - name: Node 14
-      run: ./scripts/node_build.sh 14
-
-    - name: Node 15
-      run: ./scripts/node_build.sh 15
-
-
-  osx-nodejs:
-    name: node.js OSX
-    runs-on: macos-latest
-    needs: linux-debug
-
-    steps:
-    - uses: actions/checkout@v2
-      with:
-        fetch-depth: 0
-
-    - name: Setup
-      run: ./scripts/node_version.sh
-
-    - name: Node 10
-      run: ./scripts/node_build.sh 10
-
-    - name: Node 12
-      run: ./scripts/node_build.sh 12
-
-    - name: Node 14
-      run: ./scripts/node_build.sh 14
-
-    - name: Node 15
-      run: ./scripts/node_build.sh 15
-
-  win-nodejs:
-    name: node.js Windows
-    runs-on: windows-latest
-    needs: linux-debug
-
-    strategy:
-      matrix:
-        node: [ '10', '12', '14', '15' ]
-
-    steps:
-    - uses: actions/checkout@v2
-      with:
-        fetch-depth: 0
-
-    - name: Setup Node
-      uses: actions/setup-node@v2
-      with:
-        node-version: ${{ matrix.node }}
-
-    - name: Node Version
-      run: ./scripts/node_version.sh
-
-    - name: Node
-      run: ./scripts/node_build_win.sh
-
-  linux-wasm-release:
-    name: WebAssembly Release
-    runs-on: ubuntu-20.04
-    needs: linux-debug
-
-    steps:
-    - uses: actions/checkout@v2
-      with:
-        fetch-depth: 0
-
-    - name: Build Amalgamation
-      run: python scripts/amalgamation.py
-
-    - name: Setup
-      run: ./scripts/wasm_configure.sh
-
-    - name: Build Library Module
-      run: ./scripts/wasm_build_lib.sh Release
-
-    - name: Build Test Module
-      run: ./scripts/wasm_build_test.sh Release
-
-    - name: Test WASM Module
-      run: node ./test/wasm/hello_wasm_test.js
-
-    - name: Package
-      run: |
-        zip -j duckdb-wasm32-nothreads.zip ./.wasm/build/duckdb.wasm
-        python scripts/asset-upload-gha.py duckdb-wasm32-nothreads.zip
-
-    - uses: actions/upload-artifact@v2
-      with:
-        name: duckdb-wasm32-nothreads
-        path: |
-          duckdb-wasm32-nothreads.zip
-
-  docs:
-    name: Website Docs
-    runs-on: ubuntu-20.04
-    needs: linux-debug
-
-    steps:
-    - uses: actions/checkout@v2
-      with:
-        fetch-depth: 0
-
-    - name: Clone Website
-      run: git clone https://github.com/duckdb/duckdb-web
-
-    - name: Set up Python 3.9
-      uses: actions/setup-python@v2
-      with:
-        python-version: '3.9'
-
-    - name: Package
-      run: |
-        cd duckdb-web
-        python3 scripts/generate_docs.py ..
-
-
-  rubsan:
-    name: R UBSAN
-    runs-on: ubuntu-latest
-    needs: linux-debug
-
-    steps:
-    - uses: actions/checkout@v2
-      with:
-        fetch-depth: 0
-
-    - name: Run
-      run: |
-        (cd tools/rpkg && ./configure && R CMD build .)
-        docker run -v `pwd`:/duckdb --cap-add SYS_PTRACE wch1/r-debug:latest bash -c "mkdir -p ~/.R && echo -e \"PKG_CFLAGS=-fno-sanitize-recover=all\\nPKG_CXXFLAGS=-fno-sanitize-recover=all\" > ~/.R/Makevars && export CMAKE_UNITY_BUILD=OFF ARROW_R_DEV=TRUE LIBARROW_BINARY=true && cd /duckdb/tools/rpkg/ && RDsan -f dependencies.R && RDsan CMD INSTALL duckdb_*.tar.gz && cd tests && UBSAN_OPTIONS=print_stacktrace=1 RDsan -f testthat.R"
->>>>>>> 0282a961
+#
+#
+#  rubsan:
+#    name: R UBSAN
+#    runs-on: ubuntu-latest
+#    needs: linux-debug
+#
+#    steps:
+#    - uses: actions/checkout@v2
+#      with:
+#        fetch-depth: 0
+#
+#    - name: Run
+#      run: |
+#        (cd tools/rpkg && ./configure && R CMD build .)
+#        docker run -v `pwd`:/duckdb --cap-add SYS_PTRACE wch1/r-debug:latest bash -c "mkdir -p ~/.R && echo -e \"PKG_CFLAGS=-fno-sanitize-recover=all\\nPKG_CXXFLAGS=-fno-sanitize-recover=all\" > ~/.R/Makevars && export CMAKE_UNITY_BUILD=OFF ARROW_R_DEV=TRUE LIBARROW_BINARY=true && cd /duckdb/tools/rpkg/ && RDsan -f dependencies.R && RDsan CMD INSTALL duckdb_*.tar.gz && cd tests && UBSAN_OPTIONS=print_stacktrace=1 RDsan -f testthat.R"