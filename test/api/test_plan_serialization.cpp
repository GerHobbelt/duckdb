#include "catch.hpp"
#include "duckdb/common/field_writer.hpp"
#include "duckdb/common/serializer/buffered_deserializer.hpp"
#include "duckdb/common/serializer/buffered_serializer.hpp"
#include "duckdb/execution/physical_plan_generator.hpp"
#include "duckdb/optimizer/optimizer.hpp"
#include "duckdb/parallel/thread_context.hpp"
#include "duckdb/planner/planner.hpp"
#include "test_helpers.hpp"
#include "duckdb/parser/parser.hpp"

#include <map>
#include <set>

using namespace duckdb;
using namespace std;

static void test_helper(string sql, vector<string> fixtures = vector<string>()) {
	DuckDB db;
	Connection con(db);

	for (const auto &fixture : fixtures) {
		con.SendQuery(fixture);
	}

	Parser p;
	p.ParseQuery(sql);
	//	printf("\nParsed query '%s'\n", sql.c_str());

	int i = 0;
	for (auto &statement : p.statements) {
		con.context->transaction.BeginTransaction();
		// Should that be the default "ToString"?
		string statement_sql(statement->query.c_str() + statement->stmt_location, statement->stmt_length);
		//		printf("[%d] Processing statement '%s'\n", i, statement_sql.c_str());
		Planner planner(*con.context);
		planner.CreatePlan(move(statement));
		//		printf("[%d] Created plan\n", i);
		auto plan = move(planner.plan);

		Optimizer optimizer(*planner.binder, *con.context);

		plan = optimizer.Optimize(move(plan));
		//		printf("[%d] Optimized plan\n", i);

		BufferedSerializer serializer;
		serializer.SetVersion(PLAN_SERIALIZATION_VERSION);
		plan->Serialize(serializer);
		//		printf("[%d] Serialized plan\n", i);

		auto data = serializer.GetData();
		auto deserializer = BufferedDeserializer(data.data.get(), data.size);
<<<<<<< HEAD
		deserializer.SetVersion(serializer.GetVersion());
		auto new_plan = LogicalOperator::Deserialize(deserializer, *con.context);
		printf("[%d] Deserialized plan\n", i);
=======
		PlanDeserializationState state(*con.context);
		auto new_plan = LogicalOperator::Deserialize(deserializer, state);
		//		printf("[%d] Deserialized plan\n", i);
>>>>>>> c0a4ab96

		//		printf("[%d] Original plan:\n%s\n", i, plan->ToString().c_str());
		//		printf("[%d] New plan:\n%s\n", i, new_plan->ToString().c_str());

		auto optimized_plan = optimizer.Optimize(move(new_plan));
		//		printf("[%d] Optimized plan:\n%s\n", i, optimized_plan->ToString().c_str());
		con.context->transaction.Commit();
		++i;
	}
}

TEST_CASE("Test logical_set", "[serialization]") {
	test_helper("SET memory_limit='10GB'");
}

TEST_CASE("Test logical_show", "[serialization]") {
	test_helper("SHOW SELECT 42");
}

TEST_CASE("Test logical_explain", "[serialization]") {
	test_helper("EXPLAIN SELECT 42");
}

TEST_CASE("Test logical_empty_result", "[serialization]") {
	test_helper("SELECT * FROM (SELECT 42) WHERE 1>2");
}

TEST_CASE("Test create_table", "[serialization]") {
	test_helper("CREATE TABLE tbl (foo INTEGER)");
}

TEST_CASE("Test insert_into", "[serialization]") {
	test_helper("INSERT INTO tbl VALUES(1)", {"CREATE TABLE tbl (foo INTEGER)"});
}

TEST_CASE("Test logical_delete", "[serialization]") {
	test_helper("DELETE FROM tbl", {"CREATE TABLE tbl (foo INTEGER)"});
}

// TODO: only select for now
// TEST_CASE("Test logical_create_index", "[serialization]") {
//	test_helper("CREATE INDEX idx ON tbl (foo)", {"CREATE TABLE tbl (foo INTEGER)"});
//}
// TODO: only select for now
// TEST_CASE("Test logical_create_schema", "[serialization]") {
//	test_helper("CREATE SCHEMA test");
//}
// TODO: only select for now
// TEST_CASE("Test logical_create_view", "[serialization]") {
//	test_helper("CREATE VIEW test_view AS (SELECT 42)");
//}

TEST_CASE("Test logical_update", "[serialization]") {
	test_helper("UPDATE tbl SET foo=42", {"CREATE TABLE tbl (foo INTEGER)"});
}

// TODO(stephwang): revisit this later since it doesn't work yet
// TEST_CASE("Test logical_copy_to_file", "[serialization]") {
//	test_helper("COPY tbl TO 'test_table.csv' ( DELIMITER '|', HEADER )", {"CREATE TABLE tbl (foo INTEGER)"});
//}

// TODO(stephwang): revisit this later since it doesn't work yet
// TEST_CASE("Test logical_prepare", "[serialization]") {
//	test_helper("PREPARE v1 AS SELECT 42");
//}<|MERGE_RESOLUTION|>--- conflicted
+++ resolved
@@ -50,15 +50,10 @@
 
 		auto data = serializer.GetData();
 		auto deserializer = BufferedDeserializer(data.data.get(), data.size);
-<<<<<<< HEAD
 		deserializer.SetVersion(serializer.GetVersion());
-		auto new_plan = LogicalOperator::Deserialize(deserializer, *con.context);
-		printf("[%d] Deserialized plan\n", i);
-=======
 		PlanDeserializationState state(*con.context);
 		auto new_plan = LogicalOperator::Deserialize(deserializer, state);
 		//		printf("[%d] Deserialized plan\n", i);
->>>>>>> c0a4ab96
 
 		//		printf("[%d] Original plan:\n%s\n", i, plan->ToString().c_str());
 		//		printf("[%d] New plan:\n%s\n", i, new_plan->ToString().c_str());
