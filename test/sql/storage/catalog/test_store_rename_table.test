--- conflicted
+++ resolved
@@ -1,10 +1,5 @@
-<<<<<<< HEAD
-# name: test/sql/storage/catalog/test_store_rename_table.test
-# description: Test storage of alter table rename column
-=======
 # name: test/sql/storage/catalog/test_rename_table.test
 # description: Test storage of alter table rename table
->>>>>>> 844633e4
 # group: [catalog]
 
 #  FIXME: right now rename is implemented as drop + create
