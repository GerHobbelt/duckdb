# name: test/sql/subquery/lateral/test_lateral_join.test
# description: Test lateral join
# group: [lateral]

statement ok
PRAGMA enable_verification

<<<<<<< HEAD
# FIXME table-in table-out functions not (yet) supported
statement error
select (select MIN(val) from unnest((select a)) t(val)) from (select ARRAY[1, 2, 3, NULL]) t(a);

statement error
select (select MIN(val) from unnest(a) t(val)) from (select ARRAY[1, 2, 3, NULL]) t(a);
=======
query I
select (select MIN(val) from unnest((select a)) t(val)) from (select ARRAY[1, 2, 3, NULL]) t(a);
----
1

query I
select (select MIN(val) from unnest(a) t(val)) from (select ARRAY[1, 2, 3, NULL]) t(a);
----
1
>>>>>>> b3f6a8f1

# simplest lateral joins
query II
select * from (select 42) t(a), (select t.a + 1);
----
42	43

query II
select * from (select 42) t(a) cross join lateral (select t.a + 1);
----
42	43

# more rows
query II
select * from (select 42 union all select 84) t(a), (select t.a + 1) ORDER BY ALL;
----
42	43
84	85

<<<<<<< HEAD
# FIXME table-in table-out functions not (yet) supported
statement error
select (select MIN(val) from unnest(a) t(val)) from (select ARRAY[1, 2, 3, NULL]) t(a);
=======
query I
select (select MIN(val) from unnest(a) t(val)) from (select ARRAY[1, 2, 3, NULL]) t(a);
----
1
>>>>>>> b3f6a8f1

# unnest
query II
select * from (select [42, 43, 44]) t(a), (select unnest(t.a)) order by all;
----
[42, 43, 44]	42
[42, 43, 44]	43
[42, 43, 44]	44

query II
select * from (select [42, 43, 44]) t(a), (select unnest(t.a)) t2(b) where b=43;
----
[42, 43, 44]	43

query II
select * from (select [42, 43, 44] union all select [45, NULL, 46]) t(a), (select unnest(t.a)) t2(b) order by all;
----
[42, 43, 44]	42
[42, 43, 44]	43
[42, 43, 44]	44
[45, NULL, 46]	NULL
[45, NULL, 46]	45
[45, NULL, 46]	46

query I
select sum(b) from (select [42, 43, 44] union all select [45, NULL, 46]) t(a), (select unnest(t.a)) t2(b);
----
220

query II
select a, sum(b) from (select [42, 43, 44] union all select [45, NULL, 46]) t(a), (select unnest(t.a)) t2(b) group by a order by a;
----
[42, 43, 44]	129
[45, NULL, 46]	91

# join syntax
query II
select * from (select array[42, 43, 44]) t(a) join (select unnest(t.a)) t2(b) on (true) order by all;
----
[42, 43, 44]	42
[42, 43, 44]	43
[42, 43, 44]	44

# explicit LATERAL (Postgres syntax)
query II
select * from (select array[42, 43, 44]) t(a) join lateral (select unnest(t.a)) t2(b) on (true) order by all;
----
[42, 43, 44]	42
[42, 43, 44]	43
[42, 43, 44]	44


query II
select * from (select array[42, 43, 44]) t(a) join lateral (select unnest(t.a)) t2(b) on (a[1]=b);
----
[42, 43, 44]	42

query II
select * from (select array[42, 43, 44]) t(a) join lateral (select unnest(t.a)) t2(b) on (a[1]<b) order by all;
----
[42, 43, 44]	43
[42, 43, 44]	44

query II
select * from (select array[42, 43, 44]) t(a) join lateral (select unnest(t.a)) t2(b) on (false) order by all;
----

# postgres syntax
query II
select * from (select 42) t(a) join lateral (select t.a + 1) t2(b) on (true);
----
42	43

# we can use random expressions in join conditions of inner joins
query II
select * from (select 42) t(a) join lateral (select t.a + 1) t2(b) on (a+b>=80);
----
42	43

<<<<<<< HEAD
# FIXME table-in table-out functions not (yet) supported
statement error
select * from (select ARRAY[42, 43, 44]) t(a) join lateral (select * from unnest(t.a)) t2(b) on (true);
=======
query II
select * from (select ARRAY[42, 43, 44]) t(a) join lateral (select * from unnest(t.a)) t2(b) on (true) ORDER BY b;
----
[42, 43, 44]	42
[42, 43, 44]	43
[42, 43, 44]	44
>>>>>>> b3f6a8f1

statement ok
CREATE TABLE students(id INTEGER, name VARCHAR, major VARCHAR, year INTEGER)

statement ok
CREATE TABLE exams(sid INTEGER, course VARCHAR, curriculum VARCHAR, grade INTEGER, year INTEGER)

statement ok
INSERT INTO students VALUES (1, 'Mark', 'CS', 2017)

statement ok
INSERT INTO students VALUES (2, 'Dirk', 'CS', 2017)

statement ok
INSERT INTO exams VALUES (1, 'Database Systems', 'CS', 10, 2015)

statement ok
INSERT INTO exams VALUES (1, 'Graphics', 'CS', 9, 2016)

statement ok
INSERT INTO exams VALUES (2, 'Database Systems', 'CS', 7, 2015)

statement ok
INSERT INTO exams VALUES (2, 'Graphics', 'CS', 7, 2016)

# lateral join with explicit LATERAL added
query II
SELECT name, total FROM students JOIN LATERAL (SELECT SUM(grade) AS total FROM exams WHERE exams.sid=students.id) grades ON true ORDER BY total DESC;
----
Mark	19
Dirk	14

# lateral join without explicit LATERAL
query II
SELECT name, total FROM students, (SELECT SUM(grade) AS total FROM exams WHERE exams.sid=students.id) grades ORDER BY total DESC;
----
Mark	19
Dirk	14<|MERGE_RESOLUTION|>--- conflicted
+++ resolved
@@ -5,14 +5,6 @@
 statement ok
 PRAGMA enable_verification
 
-<<<<<<< HEAD
-# FIXME table-in table-out functions not (yet) supported
-statement error
-select (select MIN(val) from unnest((select a)) t(val)) from (select ARRAY[1, 2, 3, NULL]) t(a);
-
-statement error
-select (select MIN(val) from unnest(a) t(val)) from (select ARRAY[1, 2, 3, NULL]) t(a);
-=======
 query I
 select (select MIN(val) from unnest((select a)) t(val)) from (select ARRAY[1, 2, 3, NULL]) t(a);
 ----
@@ -22,7 +14,6 @@
 select (select MIN(val) from unnest(a) t(val)) from (select ARRAY[1, 2, 3, NULL]) t(a);
 ----
 1
->>>>>>> b3f6a8f1
 
 # simplest lateral joins
 query II
@@ -42,16 +33,10 @@
 42	43
 84	85
 
-<<<<<<< HEAD
-# FIXME table-in table-out functions not (yet) supported
-statement error
-select (select MIN(val) from unnest(a) t(val)) from (select ARRAY[1, 2, 3, NULL]) t(a);
-=======
 query I
 select (select MIN(val) from unnest(a) t(val)) from (select ARRAY[1, 2, 3, NULL]) t(a);
 ----
 1
->>>>>>> b3f6a8f1
 
 # unnest
 query II
@@ -131,18 +116,12 @@
 ----
 42	43
 
-<<<<<<< HEAD
-# FIXME table-in table-out functions not (yet) supported
-statement error
-select * from (select ARRAY[42, 43, 44]) t(a) join lateral (select * from unnest(t.a)) t2(b) on (true);
-=======
 query II
 select * from (select ARRAY[42, 43, 44]) t(a) join lateral (select * from unnest(t.a)) t2(b) on (true) ORDER BY b;
 ----
 [42, 43, 44]	42
 [42, 43, 44]	43
 [42, 43, 44]	44
->>>>>>> b3f6a8f1
 
 statement ok
 CREATE TABLE students(id INTEGER, name VARCHAR, major VARCHAR, year INTEGER)
