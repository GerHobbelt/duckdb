--- conflicted
+++ resolved
@@ -26,12 +26,8 @@
 	static void CreateTPCHSchema(duckdb::ClientContext &context, std::string catalog, std::string schema,
 	                             std::string suffix);
 	//! Load the TPC-H data of the given scale factor
-<<<<<<< HEAD
-	static void LoadTPCHData(duckdb::ClientContext &context, double sf, std::string schema, std::string suffix, int children, int step);
-=======
 	static void LoadTPCHData(duckdb::ClientContext &context, double sf, std::string catalog, std::string schema,
 	                         std::string suffix, int children, int step);
->>>>>>> da69aeaa
 
 	//! Gets the specified TPC-H Query number as a string
 	static std::string GetQuery(int query);
