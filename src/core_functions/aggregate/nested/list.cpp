--- conflicted
+++ resolved
@@ -147,13 +147,8 @@
 	ListVector::SetListSize(result, total_len);
 }
 
-<<<<<<< HEAD
-static void ListWindow(Vector inputs[], const ValidityMask &filter_mask, AggregateInputData &aggr_input_data,
-                       idx_t input_count, data_ptr_t state, const vector<FrameBounds> &frames, Vector &result,
-=======
 static void ListWindow(AggregateInputData &aggr_input_data, const WindowPartitionInput &partition,
                        const_data_ptr_t g_state, data_ptr_t l_state, const SubFrames &frames, Vector &result,
->>>>>>> dd779a4c
                        idx_t rid) {
 
 	auto &list_bind_data = aggr_input_data.bind_data->Cast<ListBindData>();
