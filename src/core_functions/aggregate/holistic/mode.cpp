// MODE( <expr1> )
// Returns the most frequent value for the values within expr1.
// NULL values are ignored. If all the values are NULL, or there are 0 rows, then the function returns NULL.

#include "duckdb/common/exception.hpp"
#include "duckdb/common/vector_operations/vector_operations.hpp"
#include "duckdb/common/operator/comparison_operators.hpp"
#include "duckdb/core_functions/aggregate/holistic_functions.hpp"
#include "duckdb/planner/expression/bound_aggregate_expression.hpp"
#include "duckdb/common/unordered_map.hpp"

#include <functional>

namespace std {

template <>
struct hash<duckdb::interval_t> {
	inline size_t operator()(const duckdb::interval_t &val) const {
		return hash<int32_t> {}(val.days) ^ hash<int32_t> {}(val.months) ^ hash<int64_t> {}(val.micros);
	}
};

template <>
struct hash<duckdb::hugeint_t> {
	inline size_t operator()(const duckdb::hugeint_t &val) const {
		return hash<int64_t> {}(val.upper) ^ hash<int64_t> {}(val.lower);
	}
};

} // namespace std

namespace duckdb {

template <class KEY_TYPE>
struct ModeState {
	struct ModeAttr {
		ModeAttr() : count(0), first_row(std::numeric_limits<idx_t>::max()) {
		}
		size_t count;
		idx_t first_row;
	};
	using Counts = unordered_map<KEY_TYPE, ModeAttr>;

<<<<<<< HEAD
	FrameBounds prev;
	Counts *frequency_map;
	KEY_TYPE *mode;
	size_t nonzero;
	bool valid;
	size_t count;

	void Initialize() {
		frequency_map = nullptr;
		mode = nullptr;
		nonzero = 0;
		valid = false;
		count = 0;
=======
	ModeState() {
>>>>>>> af29e34f
	}

	vector<FrameBounds> prevs;
	Counts *frequency_map = nullptr;
	KEY_TYPE *mode = nullptr;
	size_t nonzero = 0;
	bool valid = false;
	size_t count = 0;

	~ModeState() {
		if (frequency_map) {
			delete frequency_map;
		}
		if (mode) {
			delete mode;
		}
	}

	void Reset() {
		Counts empty;
		frequency_map->swap(empty);
		nonzero = 0;
		count = 0;
		valid = false;
	}

	void ModeAdd(const KEY_TYPE &key, idx_t row) {
		auto &attr = (*frequency_map)[key];
		auto new_count = (attr.count += 1);
		if (new_count == 1) {
			++nonzero;
			attr.first_row = row;
		} else {
			attr.first_row = MinValue(row, attr.first_row);
		}
		if (new_count > count) {
			valid = true;
			count = new_count;
			if (mode) {
				*mode = key;
			} else {
				mode = new KEY_TYPE(key);
			}
		}
	}

	void ModeRm(const KEY_TYPE &key, idx_t frame) {
		auto &attr = (*frequency_map)[key];
		auto old_count = attr.count;
		nonzero -= int(old_count == 1);

		attr.count -= 1;
		if (count == old_count && key == *mode) {
			valid = false;
		}
	}

	typename Counts::const_iterator Scan() const {
		//! Initialize control variables to first variable of the frequency map
		auto highest_frequency = frequency_map->begin();
		for (auto i = highest_frequency; i != frequency_map->end(); ++i) {
			// Tie break with the lowest insert position
			if (i->second.count > highest_frequency->second.count ||
			    (i->second.count == highest_frequency->second.count &&
			     i->second.first_row < highest_frequency->second.first_row)) {
				highest_frequency = i;
			}
		}
		return highest_frequency;
	}
};

struct ModeIncluded {
	inline explicit ModeIncluded(const ValidityMask &fmask_p, const ValidityMask &dmask_p)
	    : fmask(fmask_p), dmask(dmask_p) {
	}

	inline bool operator()(const idx_t &idx) const {
		return fmask.RowIsValid(idx) && dmask.RowIsValid(idx);
	}
	const ValidityMask &fmask;
	const ValidityMask &dmask;
};

struct ModeAssignmentStandard {
	template <class INPUT_TYPE, class RESULT_TYPE>
	static RESULT_TYPE Assign(Vector &result, INPUT_TYPE input) {
		return RESULT_TYPE(input);
	}
};

struct ModeAssignmentString {
	template <class INPUT_TYPE, class RESULT_TYPE>
	static RESULT_TYPE Assign(Vector &result, INPUT_TYPE input) {
		return StringVector::AddString(result, input);
	}
};

template <typename KEY_TYPE, typename ASSIGN_OP>
struct ModeFunction {
	template <class STATE>
	static void Initialize(STATE &state) {
		new (&state) STATE();
	}

	template <class INPUT_TYPE, class STATE, class OP>
	static void Operation(STATE &state, const INPUT_TYPE &input, AggregateUnaryInput &) {
		if (!state.frequency_map) {
			state.frequency_map = new typename STATE::Counts();
		}
		auto key = KEY_TYPE(input);
		auto &i = (*state.frequency_map)[key];
		i.count++;
		i.first_row = MinValue<idx_t>(i.first_row, state.count);
		state.count++;
	}

	template <class STATE, class OP>
	static void Combine(const STATE &source, STATE &target, AggregateInputData &) {
		if (!source.frequency_map) {
			return;
		}
		if (!target.frequency_map) {
			// Copy - don't destroy! Otherwise windowing will break.
			target.frequency_map = new typename STATE::Counts(*source.frequency_map);
			return;
		}
		for (auto &val : *source.frequency_map) {
			auto &i = (*target.frequency_map)[val.first];
			i.count += val.second.count;
			i.first_row = MinValue(i.first_row, val.second.first_row);
		}
		target.count += source.count;
	}

	template <class T, class STATE>
	static void Finalize(STATE &state, T &target, AggregateFinalizeData &finalize_data) {
		if (!state.frequency_map) {
			finalize_data.ReturnNull();
			return;
		}
		auto highest_frequency = state.Scan();
		if (highest_frequency != state.frequency_map->end()) {
			target = ASSIGN_OP::template Assign<T, T>(finalize_data.result, highest_frequency->first);
		} else {
			finalize_data.ReturnNull();
		}
	}
	template <class INPUT_TYPE, class STATE, class OP>
	static void ConstantOperation(STATE &state, const INPUT_TYPE &input, AggregateUnaryInput &, idx_t count) {
		if (!state.frequency_map) {
			state.frequency_map = new typename STATE::Counts();
		}
		auto key = KEY_TYPE(input);
		auto &i = (*state.frequency_map)[key];
		i.count += count;
		i.first_row = MinValue<idx_t>(i.first_row, state.count);
		state.count += count;
	}

	template <typename STATE, typename INPUT_TYPE>
	struct UpdateWindowState {
		STATE &state;
		const INPUT_TYPE *data;
		ModeIncluded &included;

		inline UpdateWindowState(STATE &state, const INPUT_TYPE *data, ModeIncluded &included)
		    : state(state), data(data), included(included) {
		}

		inline void Neither(idx_t begin, idx_t end) {
		}

		inline void Left(idx_t begin, idx_t end) {
			for (; begin < end; ++begin) {
				if (included(begin)) {
					state.ModeRm(KEY_TYPE(data[begin]), begin);
				}
			}
		}

		inline void Right(idx_t begin, idx_t end) {
			for (; begin < end; ++begin) {
				if (included(begin)) {
					state.ModeAdd(KEY_TYPE(data[begin]), begin);
				}
			}
		}

		inline void Both(idx_t begin, idx_t end) {
		}
	};

	template <class STATE, class INPUT_TYPE, class RESULT_TYPE>
	static void Window(const INPUT_TYPE *data, const ValidityMask &fmask, const ValidityMask &dmask,
<<<<<<< HEAD
	                   AggregateInputData &aggr_input_data, STATE &state, const FrameBounds &frame, Vector &result,
	                   idx_t rid, const STATE *gstate) {
=======
	                   AggregateInputData &aggr_input_data, STATE &state, const vector<FrameBounds> &frames,
	                   Vector &result, idx_t rid) {

>>>>>>> af29e34f
		auto rdata = FlatVector::GetData<RESULT_TYPE>(result);
		auto &rmask = FlatVector::Validity(result);
		auto &prevs = state.prevs;
		//	TODO: Hack around PerfectAggregateHashTable memory leak
		if (prevs.empty()) {
			prevs.resize(1);
		}

<<<<<<< HEAD
		ModeIncluded included(fmask, dmask, 0);
=======
		ModeIncluded included(fmask, dmask);
>>>>>>> af29e34f

		if (!state.frequency_map) {
			state.frequency_map = new typename STATE::Counts;
		}
		const double tau = .25;
<<<<<<< HEAD
		auto &prev = state.prev;
		if (state.nonzero <= tau * state.frequency_map->size() || prev.end <= frame.start || frame.end <= prev.start) {
=======
		if (state.nonzero <= tau * state.frequency_map->size()) {
>>>>>>> af29e34f
			state.Reset();
			// for f ∈ F do
			for (const auto &frame : frames) {
				for (auto i = frame.start; i < frame.end; ++i) {
					if (included(i)) {
						state.ModeAdd(KEY_TYPE(data[i]), i);
					}
				}
			}
		} else {
			using Updater = UpdateWindowState<STATE, INPUT_TYPE>;
			Updater updater(state, data, included);
			AggregateExecutor::IntersectFrames(prevs, frames, updater);
		}

		if (!state.valid) {
			// Rescan
			auto highest_frequency = state.Scan();
			if (highest_frequency != state.frequency_map->end()) {
				*(state.mode) = highest_frequency->first;
				state.count = highest_frequency->second.count;
				state.valid = (state.count > 0);
			}
		}

		if (state.valid) {
			rdata[rid] = ASSIGN_OP::template Assign<INPUT_TYPE, RESULT_TYPE>(result, *state.mode);
		} else {
			rmask.Set(rid, false);
		}

<<<<<<< HEAD
		prev = frame;
=======
		prevs = frames;
>>>>>>> af29e34f
	}

	static bool IgnoreNull() {
		return true;
	}

	template <class STATE>
	static void Destroy(STATE &state, AggregateInputData &aggr_input_data) {
		state.~STATE();
	}
};

template <typename INPUT_TYPE, typename KEY_TYPE, typename ASSIGN_OP = ModeAssignmentStandard>
AggregateFunction GetTypedModeFunction(const LogicalType &type) {
	using STATE = ModeState<KEY_TYPE>;
	using OP = ModeFunction<KEY_TYPE, ASSIGN_OP>;
	auto func = AggregateFunction::UnaryAggregateDestructor<STATE, INPUT_TYPE, INPUT_TYPE, OP>(type, type);
	func.window = AggregateFunction::UnaryWindow<STATE, INPUT_TYPE, INPUT_TYPE, OP>;
	return func;
}

AggregateFunction GetModeAggregate(const LogicalType &type) {
	switch (type.InternalType()) {
	case PhysicalType::INT8:
		return GetTypedModeFunction<int8_t, int8_t>(type);
	case PhysicalType::UINT8:
		return GetTypedModeFunction<uint8_t, uint8_t>(type);
	case PhysicalType::INT16:
		return GetTypedModeFunction<int16_t, int16_t>(type);
	case PhysicalType::UINT16:
		return GetTypedModeFunction<uint16_t, uint16_t>(type);
	case PhysicalType::INT32:
		return GetTypedModeFunction<int32_t, int32_t>(type);
	case PhysicalType::UINT32:
		return GetTypedModeFunction<uint32_t, uint32_t>(type);
	case PhysicalType::INT64:
		return GetTypedModeFunction<int64_t, int64_t>(type);
	case PhysicalType::UINT64:
		return GetTypedModeFunction<uint64_t, uint64_t>(type);
	case PhysicalType::INT128:
		return GetTypedModeFunction<hugeint_t, hugeint_t>(type);

	case PhysicalType::FLOAT:
		return GetTypedModeFunction<float, float>(type);
	case PhysicalType::DOUBLE:
		return GetTypedModeFunction<double, double>(type);

	case PhysicalType::INTERVAL:
		return GetTypedModeFunction<interval_t, interval_t>(type);

	case PhysicalType::VARCHAR:
		return GetTypedModeFunction<string_t, string, ModeAssignmentString>(type);

	default:
		throw NotImplementedException("Unimplemented mode aggregate");
	}
}

unique_ptr<FunctionData> BindModeDecimal(ClientContext &context, AggregateFunction &function,
                                         vector<unique_ptr<Expression>> &arguments) {
	function = GetModeAggregate(arguments[0]->return_type);
	function.name = "mode";
	return nullptr;
}

AggregateFunctionSet ModeFun::GetFunctions() {
	const vector<LogicalType> TEMPORAL = {LogicalType::DATE,         LogicalType::TIMESTAMP, LogicalType::TIME,
	                                      LogicalType::TIMESTAMP_TZ, LogicalType::TIME_TZ,   LogicalType::INTERVAL};

	AggregateFunctionSet mode;
	mode.AddFunction(AggregateFunction({LogicalTypeId::DECIMAL}, LogicalTypeId::DECIMAL, nullptr, nullptr, nullptr,
	                                   nullptr, nullptr, nullptr, BindModeDecimal));

	for (const auto &type : LogicalType::Numeric()) {
		if (type.id() != LogicalTypeId::DECIMAL) {
			mode.AddFunction(GetModeAggregate(type));
		}
	}

	for (const auto &type : TEMPORAL) {
		mode.AddFunction(GetModeAggregate(type));
	}

	mode.AddFunction(GetModeAggregate(LogicalType::VARCHAR));
	return mode;
}
} // namespace duckdb<|MERGE_RESOLUTION|>--- conflicted
+++ resolved
@@ -41,23 +41,7 @@
 	};
 	using Counts = unordered_map<KEY_TYPE, ModeAttr>;
 
-<<<<<<< HEAD
-	FrameBounds prev;
-	Counts *frequency_map;
-	KEY_TYPE *mode;
-	size_t nonzero;
-	bool valid;
-	size_t count;
-
-	void Initialize() {
-		frequency_map = nullptr;
-		mode = nullptr;
-		nonzero = 0;
-		valid = false;
-		count = 0;
-=======
 	ModeState() {
->>>>>>> af29e34f
 	}
 
 	vector<FrameBounds> prevs;
@@ -253,38 +237,24 @@
 
 	template <class STATE, class INPUT_TYPE, class RESULT_TYPE>
 	static void Window(const INPUT_TYPE *data, const ValidityMask &fmask, const ValidityMask &dmask,
-<<<<<<< HEAD
-	                   AggregateInputData &aggr_input_data, STATE &state, const FrameBounds &frame, Vector &result,
-	                   idx_t rid, const STATE *gstate) {
-=======
 	                   AggregateInputData &aggr_input_data, STATE &state, const vector<FrameBounds> &frames,
-	                   Vector &result, idx_t rid) {
-
->>>>>>> af29e34f
+	                   Vector &result, idx_t rid, const STATE *gstate) {
 		auto rdata = FlatVector::GetData<RESULT_TYPE>(result);
 		auto &rmask = FlatVector::Validity(result);
 		auto &prevs = state.prevs;
-		//	TODO: Hack around PerfectAggregateHashTable memory leak
 		if (prevs.empty()) {
 			prevs.resize(1);
 		}
 
-<<<<<<< HEAD
-		ModeIncluded included(fmask, dmask, 0);
-=======
 		ModeIncluded included(fmask, dmask);
->>>>>>> af29e34f
 
 		if (!state.frequency_map) {
 			state.frequency_map = new typename STATE::Counts;
 		}
 		const double tau = .25;
-<<<<<<< HEAD
-		auto &prev = state.prev;
-		if (state.nonzero <= tau * state.frequency_map->size() || prev.end <= frame.start || frame.end <= prev.start) {
-=======
-		if (state.nonzero <= tau * state.frequency_map->size()) {
->>>>>>> af29e34f
+		if (state.nonzero <= tau * state.frequency_map->size() ||
+			prevs.back().end <= frames.front().start ||
+			frames.back().end <= prevs.front().start) {
 			state.Reset();
 			// for f ∈ F do
 			for (const auto &frame : frames) {
@@ -316,11 +286,7 @@
 			rmask.Set(rid, false);
 		}
 
-<<<<<<< HEAD
-		prev = frame;
-=======
 		prevs = frames;
->>>>>>> af29e34f
 	}
 
 	static bool IgnoreNull() {
