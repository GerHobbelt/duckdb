--- conflicted
+++ resolved
@@ -6,14 +6,11 @@
   list_aggregates.cpp
   list_filter.cpp
   list_sort.cpp
-<<<<<<< HEAD
-  list_transform.cpp
-  list_value.cpp
-=======
   list_distance.cpp
   list_cosine_similarity.cpp
   list_inner_product.cpp
->>>>>>> 84c7b8e6
+        list_transform.cpp
+        list_value.cpp
   range.cpp)
 set(ALL_OBJECT_FILES
     ${ALL_OBJECT_FILES} $<TARGET_OBJECTS:duckdb_func_list>
