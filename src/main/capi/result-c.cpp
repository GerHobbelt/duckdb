#include "duckdb/main/capi/capi_internal.hpp"
#include "duckdb/common/types/timestamp.hpp"
#include "duckdb/common/allocator.hpp"

namespace duckdb {

struct CBaseConverter {
	template <class DST>
	static void NullConvert(DST &target) {
	}
};
struct CStandardConverter : public CBaseConverter {
	template <class SRC, class DST>
	static DST Convert(SRC input) {
		return input;
	}
};

struct CStringConverter {
	template <class SRC, class DST>
	static DST Convert(SRC input) {
		auto result = char_ptr_cast(duckdb_malloc(input.GetSize() + 1));
		assert(result);
		memcpy((void *)result, input.GetData(), input.GetSize());
		auto write_arr = char_ptr_cast(result);
		write_arr[input.GetSize()] = '\0';
		return result;
	}

	template <class DST>
	static void NullConvert(DST &target) {
		target = nullptr;
	}
};

struct CBlobConverter {
	template <class SRC, class DST>
	static DST Convert(SRC input) {
		duckdb_blob result;
		result.data = char_ptr_cast(duckdb_malloc(input.GetSize()));
		result.size = input.GetSize();
		assert(result.data);
		memcpy(result.data, input.GetData(), input.GetSize());
		return result;
	}

	template <class DST>
	static void NullConvert(DST &target) {
		target.data = nullptr;
		target.size = 0;
	}
};

struct CTimestampMsConverter : public CBaseConverter {
	template <class SRC, class DST>
	static DST Convert(SRC input) {
		return Timestamp::FromEpochMs(input.value);
	}
};

struct CTimestampNsConverter : public CBaseConverter {
	template <class SRC, class DST>
	static DST Convert(SRC input) {
		return Timestamp::FromEpochNanoSeconds(input.value);
	}
};

struct CTimestampSecConverter : public CBaseConverter {
	template <class SRC, class DST>
	static DST Convert(SRC input) {
		return Timestamp::FromEpochSeconds(input.value);
	}
};

struct CHugeintConverter : public CBaseConverter {
	template <class SRC, class DST>
	static DST Convert(SRC input) {
		duckdb_hugeint result;
		result.lower = input.lower;
		result.upper = input.upper;
		return result;
	}
};

struct CIntervalConverter : public CBaseConverter {
	template <class SRC, class DST>
	static DST Convert(SRC input) {
		duckdb_interval result;
		result.days = input.days;
		result.months = input.months;
		result.micros = input.micros;
		return result;
	}
};

template <class T>
struct CDecimalConverter : public CBaseConverter {
	template <class SRC, class DST>
	static DST Convert(SRC input) {
		duckdb_hugeint result;
		result.lower = input;
		result.upper = 0;
		return result;
	}
};

template <class SRC, class DST = SRC, class OP = CStandardConverter>
void WriteData(duckdb_column *column, ColumnDataCollection &source, const vector<column_t> &column_ids) {
	idx_t row = 0;
	auto target = (DST *)column->__deprecated_data;
	for (auto &input : source.Chunks(column_ids)) {
		auto source = FlatVector::GetData<SRC>(input.data[0]);
		auto &mask = FlatVector::Validity(input.data[0]);

		for (idx_t k = 0; k < input.size(); k++, row++) {
			if (!mask.RowIsValid(k)) {
				OP::template NullConvert<DST>(target[row]);
			} else {
				target[row] = OP::template Convert<SRC, DST>(source[k]);
			}
		}
	}
}

duckdb_state deprecated_duckdb_translate_column(MaterializedQueryResult &result, duckdb_column *column, idx_t col) {
	D_ASSERT(!result.HasError());
	auto &collection = result.Collection();
	idx_t row_count = collection.Count();
	column->__deprecated_nullmask = (bool *)duckdb_malloc(sizeof(bool) * collection.Count());
	column->__deprecated_data = duckdb_malloc(GetCTypeSize(column->__deprecated_type) * row_count);
	if (!column->__deprecated_nullmask || !column->__deprecated_data) { // LCOV_EXCL_START
		// malloc failure
		return DuckDBError;
	} // LCOV_EXCL_STOP

	vector<column_t> column_ids {col};
	// first convert the nullmask
	{
		idx_t row = 0;
		for (auto &input : collection.Chunks(column_ids)) {
			for (idx_t k = 0; k < input.size(); k++) {
				column->__deprecated_nullmask[row++] = FlatVector::IsNull(input.data[0], k);
			}
		}
	}
	// then write the data
	switch (result.types[col].id()) {
	case LogicalTypeId::BOOLEAN:
		WriteData<bool>(column, collection, column_ids);
		break;
	case LogicalTypeId::TINYINT:
		WriteData<int8_t>(column, collection, column_ids);
		break;
	case LogicalTypeId::SMALLINT:
		WriteData<int16_t>(column, collection, column_ids);
		break;
	case LogicalTypeId::INTEGER:
		WriteData<int32_t>(column, collection, column_ids);
		break;
	case LogicalTypeId::BIGINT:
		WriteData<int64_t>(column, collection, column_ids);
		break;
	case LogicalTypeId::UTINYINT:
		WriteData<uint8_t>(column, collection, column_ids);
		break;
	case LogicalTypeId::USMALLINT:
		WriteData<uint16_t>(column, collection, column_ids);
		break;
	case LogicalTypeId::UINTEGER:
		WriteData<uint32_t>(column, collection, column_ids);
		break;
	case LogicalTypeId::UBIGINT:
		WriteData<uint64_t>(column, collection, column_ids);
		break;
	case LogicalTypeId::FLOAT:
		WriteData<float>(column, collection, column_ids);
		break;
	case LogicalTypeId::DOUBLE:
		WriteData<double>(column, collection, column_ids);
		break;
	case LogicalTypeId::DATE:
		WriteData<date_t>(column, collection, column_ids);
		break;
	case LogicalTypeId::TIME:
	case LogicalTypeId::TIME_TZ:
		WriteData<dtime_t>(column, collection, column_ids);
		break;
	case LogicalTypeId::TIMESTAMP:
	case LogicalTypeId::TIMESTAMP_TZ:
		WriteData<timestamp_t>(column, collection, column_ids);
		break;
	case LogicalTypeId::VARCHAR: {
		WriteData<string_t, const char *, CStringConverter>(column, collection, column_ids);
		break;
	}
	case LogicalTypeId::BLOB: {
		WriteData<string_t, duckdb_blob, CBlobConverter>(column, collection, column_ids);
		break;
	}
	case LogicalTypeId::TIMESTAMP_NS: {
		WriteData<timestamp_t, timestamp_t, CTimestampNsConverter>(column, collection, column_ids);
		break;
	}
	case LogicalTypeId::TIMESTAMP_MS: {
		WriteData<timestamp_t, timestamp_t, CTimestampMsConverter>(column, collection, column_ids);
		break;
	}
	case LogicalTypeId::TIMESTAMP_SEC: {
		WriteData<timestamp_t, timestamp_t, CTimestampSecConverter>(column, collection, column_ids);
		break;
	}
	case LogicalTypeId::HUGEINT: {
		WriteData<hugeint_t, duckdb_hugeint, CHugeintConverter>(column, collection, column_ids);
		break;
	}
	case LogicalTypeId::INTERVAL: {
		WriteData<interval_t, duckdb_interval, CIntervalConverter>(column, collection, column_ids);
		break;
	}
	case LogicalTypeId::DECIMAL: {
		// get data
		switch (result.types[col].InternalType()) {
		case PhysicalType::INT16: {
			WriteData<int16_t, duckdb_hugeint, CDecimalConverter<int16_t>>(column, collection, column_ids);
			break;
		}
		case PhysicalType::INT32: {
			WriteData<int32_t, duckdb_hugeint, CDecimalConverter<int32_t>>(column, collection, column_ids);
			break;
		}
		case PhysicalType::INT64: {
			WriteData<int64_t, duckdb_hugeint, CDecimalConverter<int64_t>>(column, collection, column_ids);
			break;
		}
		case PhysicalType::INT128: {
			WriteData<hugeint_t, duckdb_hugeint, CHugeintConverter>(column, collection, column_ids);
			break;
		}
		default:
			throw std::runtime_error("Unsupported physical type for Decimal" +
			                         TypeIdToString(result.types[col].InternalType()));
		}
		break;
	}
	default: // LCOV_EXCL_START
		return DuckDBError;
	} // LCOV_EXCL_STOP
	return DuckDBSuccess;
}

duckdb_state duckdb_translate_result(unique_ptr<QueryResult> result_p, duckdb_result *out) {
	auto &result = *result_p;
	D_ASSERT(result_p);
	if (!out) {
		// no result to write to, only return the status
		return !result.HasError() ? DuckDBSuccess : DuckDBError;
	}

	memset(out, 0, sizeof(duckdb_result));

	// initialize the result_data object
	auto result_data = new DuckDBResultData();
	result_data->result = std::move(result_p);
	result_data->result_set_type = CAPIResultSetType::CAPI_RESULT_TYPE_NONE;
	out->internal_data = result_data;

	if (result.HasError()) {
		// write the error message
		out->__deprecated_error_message = (char *)result.GetError().c_str(); // NOLINT
		return DuckDBError;
	}
	// copy the data
	// first write the meta data
	out->__deprecated_column_count = result.ColumnCount();
	out->__deprecated_rows_changed = 0;
	return DuckDBSuccess;
}

bool deprecated_materialize_result(duckdb_result *result) {
	if (!result) {
		return false;
	}
	auto result_data = reinterpret_cast<duckdb::DuckDBResultData *>(result->internal_data);
	if (result_data->result->HasError()) {
		return false;
	}
	if (result_data->result_set_type == CAPIResultSetType::CAPI_RESULT_TYPE_DEPRECATED) {
		// already materialized into deprecated result format
		return true;
	}
	if (result_data->result_set_type == CAPIResultSetType::CAPI_RESULT_TYPE_MATERIALIZED) {
		// already used as a new result set
		return false;
	}
	if (result_data->result_set_type == CAPIResultSetType::CAPI_RESULT_TYPE_STREAMING) {
		// already used as a streaming result
		return false;
	}
	// materialize as deprecated result set
	result_data->result_set_type = CAPIResultSetType::CAPI_RESULT_TYPE_DEPRECATED;
	auto column_count = result_data->result->ColumnCount();
	result->__deprecated_columns = (duckdb_column *)duckdb_malloc(sizeof(duckdb_column) * column_count);
	if (!result->__deprecated_columns) { // LCOV_EXCL_START
		// malloc failure
		return DuckDBError;
	} // LCOV_EXCL_STOP
	if (result_data->result->type == QueryResultType::STREAM_RESULT) {
		// if we are dealing with a stream result, convert it to a materialized result first
		auto &stream_result = (StreamQueryResult &)*result_data->result;
		result_data->result = stream_result.Materialize();
	}
	D_ASSERT(result_data->result->type == QueryResultType::MATERIALIZED_RESULT);
	auto &materialized = reinterpret_cast<MaterializedQueryResult &>(*result_data->result);

	// convert the result to a materialized result
	// zero initialize the columns (so we can cleanly delete it in case a malloc fails)
	memset(result->__deprecated_columns, 0, sizeof(duckdb_column) * column_count);
	for (idx_t i = 0; i < column_count; i++) {
		result->__deprecated_columns[i].__deprecated_type = ConvertCPPTypeToC(result_data->result->types[i]);
		result->__deprecated_columns[i].__deprecated_name = (char *)result_data->result->names[i].c_str(); // NOLINT
	}
	result->__deprecated_row_count = materialized.RowCount();
	if (result->__deprecated_row_count > 0 &&
	    materialized.properties.return_type == StatementReturnType::CHANGED_ROWS) {
		// update total changes
		auto row_changes = materialized.GetValue(0, 0);
		if (!row_changes.IsNull() && row_changes.DefaultTryCastAs(LogicalType::BIGINT)) {
			result->__deprecated_rows_changed = row_changes.GetValue<int64_t>();
		}
	}
	// now write the data
	for (idx_t col = 0; col < column_count; col++) {
		auto state = deprecated_duckdb_translate_column(materialized, &result->__deprecated_columns[col], col);
		if (state != DuckDBSuccess) {
			return false;
		}
	}
	return true;
}

} // namespace duckdb

static void DuckdbDestroyColumn(duckdb_column column, idx_t count) {
	if (column.__deprecated_data) {
		if (column.__deprecated_type == DUCKDB_TYPE_VARCHAR) {
			// varchar, delete individual strings
			auto data = reinterpret_cast<char **>(column.__deprecated_data);
			for (idx_t i = 0; i < count; i++) {
				if (data[i]) {
					duckdb_free(data[i]);
				}
			}
		} else if (column.__deprecated_type == DUCKDB_TYPE_BLOB) {
			// blob, delete individual blobs
			auto data = reinterpret_cast<duckdb_blob *>(column.__deprecated_data);
			for (idx_t i = 0; i < count; i++) {
				if (data[i].data) {
					duckdb_free((void *)data[i].data);
				}
			}
		}
		duckdb_free(column.__deprecated_data);
	}
	if (column.__deprecated_nullmask) {
		duckdb_free(column.__deprecated_nullmask);
	}
}

void duckdb_destroy_result(duckdb_result *result) {
	if (result->__deprecated_columns) {
		for (idx_t i = 0; i < result->__deprecated_column_count; i++) {
			DuckdbDestroyColumn(result->__deprecated_columns[i], result->__deprecated_row_count);
		}
		duckdb_free(result->__deprecated_columns);
	}
	if (result->internal_data) {
		auto result_data = reinterpret_cast<duckdb::DuckDBResultData *>(result->internal_data);
		delete result_data;
	}
	memset(result, 0, sizeof(duckdb_result));
}

const char *duckdb_column_name(duckdb_result *result, idx_t col) {
	if (!result || col >= duckdb_column_count(result)) {
		return nullptr;
	}
	auto &result_data = *(reinterpret_cast<duckdb::DuckDBResultData *>(result->internal_data));
	return result_data.result->names[col].c_str();
}

duckdb_type duckdb_column_type(duckdb_result *result, idx_t col) {
	if (!result || col >= duckdb_column_count(result)) {
		return DUCKDB_TYPE_INVALID;
	}
	auto &result_data = *(reinterpret_cast<duckdb::DuckDBResultData *>(result->internal_data));
	return duckdb::ConvertCPPTypeToC(result_data.result->types[col]);
}

duckdb_logical_type duckdb_column_logical_type(duckdb_result *result, idx_t col) {
	if (!result || col >= duckdb_column_count(result)) {
		return nullptr;
	}
	auto &result_data = *(reinterpret_cast<duckdb::DuckDBResultData *>(result->internal_data));
	return reinterpret_cast<duckdb_logical_type>(new duckdb::LogicalType(result_data.result->types[col]));
}

idx_t duckdb_column_count(duckdb_result *result) {
	if (!result) {
		return 0;
	}
	auto &result_data = *(reinterpret_cast<duckdb::DuckDBResultData *>(result->internal_data));
	return result_data.result->ColumnCount();
}

idx_t duckdb_row_count(duckdb_result *result) {
	if (!result) {
		return 0;
	}
<<<<<<< HEAD
	auto &result_data = *((duckdb::DuckDBResultData *)result->internal_data);
=======
	auto &result_data = *(reinterpret_cast<duckdb::DuckDBResultData *>(result->internal_data));
>>>>>>> da69aeaa
	if (result_data.result->type == duckdb::QueryResultType::STREAM_RESULT) {
		// We can't know the row count beforehand
		return 0;
	}
<<<<<<< HEAD
	auto &materialized = (duckdb::MaterializedQueryResult &)*result_data.result;
=======
	auto &materialized = reinterpret_cast<duckdb::MaterializedQueryResult &>(*result_data.result);
>>>>>>> da69aeaa
	return materialized.RowCount();
}

idx_t duckdb_rows_changed(duckdb_result *result) {
	if (!result) {
		return 0;
	}
	if (!duckdb::deprecated_materialize_result(result)) {
		return 0;
	}
	return result->__deprecated_rows_changed;
}

void *duckdb_column_data(duckdb_result *result, idx_t col) {
	if (!result || col >= result->__deprecated_column_count) {
		return nullptr;
	}
	if (!duckdb::deprecated_materialize_result(result)) {
		return nullptr;
	}
	return result->__deprecated_columns[col].__deprecated_data;
}

bool *duckdb_nullmask_data(duckdb_result *result, idx_t col) {
	if (!result || col >= result->__deprecated_column_count) {
		return nullptr;
	}
	if (!duckdb::deprecated_materialize_result(result)) {
		return nullptr;
	}
	return result->__deprecated_columns[col].__deprecated_nullmask;
}

const char *duckdb_result_error(duckdb_result *result) {
	if (!result) {
		return nullptr;
	}
	auto &result_data = *(reinterpret_cast<duckdb::DuckDBResultData *>(result->internal_data));
	return !result_data.result->HasError() ? nullptr : result_data.result->GetError().c_str();
}

idx_t duckdb_result_chunk_count(duckdb_result result) {
	if (!result.internal_data) {
		return 0;
	}
	auto &result_data = *(reinterpret_cast<duckdb::DuckDBResultData *>(result.internal_data));
	if (result_data.result_set_type == duckdb::CAPIResultSetType::CAPI_RESULT_TYPE_DEPRECATED) {
		return 0;
	}
	if (result_data.result->type != duckdb::QueryResultType::MATERIALIZED_RESULT) {
		// Can't know beforehand how many chunks are returned.
		return 0;
	}
<<<<<<< HEAD
	auto &materialized = (duckdb::MaterializedQueryResult &)*result_data.result;
=======
	auto &materialized = reinterpret_cast<duckdb::MaterializedQueryResult &>(*result_data.result);
>>>>>>> da69aeaa
	return materialized.Collection().ChunkCount();
}

duckdb_data_chunk duckdb_result_get_chunk(duckdb_result result, idx_t chunk_idx) {
	if (!result.internal_data) {
		return nullptr;
	}
	auto &result_data = *(reinterpret_cast<duckdb::DuckDBResultData *>(result.internal_data));
	if (result_data.result_set_type == duckdb::CAPIResultSetType::CAPI_RESULT_TYPE_DEPRECATED) {
		return nullptr;
	}
	if (result_data.result->type != duckdb::QueryResultType::MATERIALIZED_RESULT) {
		// This API is only supported for materialized query results
		return nullptr;
	}
	result_data.result_set_type = duckdb::CAPIResultSetType::CAPI_RESULT_TYPE_MATERIALIZED;
	auto &materialized = reinterpret_cast<duckdb::MaterializedQueryResult &>(*result_data.result);
	auto &collection = materialized.Collection();
	if (chunk_idx >= collection.ChunkCount()) {
		return nullptr;
	}
	auto chunk = duckdb::make_uniq<duckdb::DataChunk>();
	chunk->Initialize(duckdb::Allocator::DefaultAllocator(), collection.Types());
	collection.FetchChunk(chunk_idx, *chunk);
	return reinterpret_cast<duckdb_data_chunk>(chunk.release());
}

bool duckdb_result_is_streaming(duckdb_result result) {
	if (!result.internal_data) {
		return false;
	}
	if (duckdb_result_error(&result) != nullptr) {
		return false;
	}
<<<<<<< HEAD
	auto &result_data = *((duckdb::DuckDBResultData *)result.internal_data);
=======
	auto &result_data = *(reinterpret_cast<duckdb::DuckDBResultData *>(result.internal_data));
>>>>>>> da69aeaa
	return result_data.result->type == duckdb::QueryResultType::STREAM_RESULT;
}<|MERGE_RESOLUTION|>--- conflicted
+++ resolved
@@ -416,20 +416,12 @@
 	if (!result) {
 		return 0;
 	}
-<<<<<<< HEAD
-	auto &result_data = *((duckdb::DuckDBResultData *)result->internal_data);
-=======
 	auto &result_data = *(reinterpret_cast<duckdb::DuckDBResultData *>(result->internal_data));
->>>>>>> da69aeaa
 	if (result_data.result->type == duckdb::QueryResultType::STREAM_RESULT) {
 		// We can't know the row count beforehand
 		return 0;
 	}
-<<<<<<< HEAD
-	auto &materialized = (duckdb::MaterializedQueryResult &)*result_data.result;
-=======
 	auto &materialized = reinterpret_cast<duckdb::MaterializedQueryResult &>(*result_data.result);
->>>>>>> da69aeaa
 	return materialized.RowCount();
 }
 
@@ -483,11 +475,7 @@
 		// Can't know beforehand how many chunks are returned.
 		return 0;
 	}
-<<<<<<< HEAD
-	auto &materialized = (duckdb::MaterializedQueryResult &)*result_data.result;
-=======
 	auto &materialized = reinterpret_cast<duckdb::MaterializedQueryResult &>(*result_data.result);
->>>>>>> da69aeaa
 	return materialized.Collection().ChunkCount();
 }
 
@@ -522,10 +510,6 @@
 	if (duckdb_result_error(&result) != nullptr) {
 		return false;
 	}
-<<<<<<< HEAD
-	auto &result_data = *((duckdb::DuckDBResultData *)result.internal_data);
-=======
 	auto &result_data = *(reinterpret_cast<duckdb::DuckDBResultData *>(result.internal_data));
->>>>>>> da69aeaa
 	return result_data.result->type == duckdb::QueryResultType::STREAM_RESULT;
 }