#include "duckdb/main/extension_helper.hpp"

#include "duckdb/common/file_system.hpp"
#include "duckdb/common/string_util.hpp"
#include "duckdb/common/windows.hpp"
#include "duckdb/main/client_context.hpp"
#include "duckdb/main/database.hpp"

// Note that c++ preprocessor doesn't have a nice way to clean this up so we need to set the defines we use to false
// explicitly when they are undefined
#ifndef DUCKDB_EXTENSION_ICU_LINKED
#define DUCKDB_EXTENSION_ICU_LINKED false
#endif

#ifndef DUCKDB_EXTENSION_EXCEL_LINKED
#define DUCKDB_EXTENSION_EXCEL_LINKED false
#endif

#ifndef DUCKDB_EXTENSION_PARQUET_LINKED
#define DUCKDB_EXTENSION_PARQUET_LINKED false
#endif

#ifndef DUCKDB_EXTENSION_TPCH_LINKED
#define DUCKDB_EXTENSION_TPCH_LINKED false
#endif

#ifndef DUCKDB_EXTENSION_TPCDS_LINKED
#define DUCKDB_EXTENSION_TPCDS_LINKED false
#endif

#ifndef DUCKDB_EXTENSION_FTS_LINKED
#define DUCKDB_EXTENSION_FTS_LINKED false
#endif

#ifndef DUCKDB_EXTENSION_HTTPFS_LINKED
#define DUCKDB_EXTENSION_HTTPFS_LINKED false
#endif

#ifndef DUCKDB_EXTENSION_JSON_LINKED
#define DUCKDB_EXTENSION_JSON_LINKED false
#endif

#ifndef DUCKDB_EXTENSION_JEMALLOC_LINKED
#define DUCKDB_EXTENSION_JEMALLOC_LINKED false
#endif

#ifndef DUCKDB_EXTENSION_AUTOCOMPLETE_LINKED
#define DUCKDB_EXTENSION_AUTOCOMPLETE_LINKED false
#endif

// Load the generated header file containing our list of extension headers
#if defined(GENERATED_EXTENSION_HEADERS) && GENERATED_EXTENSION_HEADERS && !defined(DUCKDB_AMALGAMATION)
#include "duckdb/main/extension/generated_extension_loader.hpp"
#else
// TODO: rewrite package_build.py to allow also loading out-of-tree extensions in non-cmake builds, after that
//		 these can be removed
#if DUCKDB_EXTENSION_ICU_LINKED
#include "icu_extension.hpp"
#endif

#if DUCKDB_EXTENSION_EXCEL_LINKED
#include "excel_extension.hpp"
#endif

#if DUCKDB_EXTENSION_PARQUET_LINKED
#include "parquet_extension.hpp"
#endif

#if DUCKDB_EXTENSION_TPCH_LINKED
#include "tpch_extension.hpp"
#endif

#if DUCKDB_EXTENSION_TPCDS_LINKED
#include "tpcds_extension.hpp"
#endif

#if DUCKDB_EXTENSION_FTS_LINKED
#include "fts_extension.hpp"
#endif

#if DUCKDB_EXTENSION_HTTPFS_LINKED
#include "httpfs_extension.hpp"
#endif

#if DUCKDB_EXTENSION_JSON_LINKED
#include "json_extension.hpp"
#endif

#if DUCKDB_EXTENSION_JEMALLOC_LINKED
#include "jemalloc_extension.hpp"
#endif

#if DUCKDB_EXTENSION_AUTOCOMPLETE_LINKED
#include "autocomplete_extension.hpp"
#endif
#endif

namespace duckdb {

//===--------------------------------------------------------------------===//
// Default Extensions
//===--------------------------------------------------------------------===//
static DefaultExtension internal_extensions[] = {
    {"icu", "Adds support for time zones and collations using the ICU library", DUCKDB_EXTENSION_ICU_LINKED},
    {"excel", "Adds support for Excel-like format strings", DUCKDB_EXTENSION_EXCEL_LINKED},
    {"parquet", "Adds support for reading and writing parquet files", DUCKDB_EXTENSION_PARQUET_LINKED},
    {"tpch", "Adds TPC-H data generation and query support", DUCKDB_EXTENSION_TPCH_LINKED},
    {"tpcds", "Adds TPC-DS data generation and query support", DUCKDB_EXTENSION_TPCDS_LINKED},
    {"fts", "Adds support for Full-Text Search Indexes", DUCKDB_EXTENSION_FTS_LINKED},
    {"httpfs", "Adds support for reading and writing files over a HTTP(S) connection", DUCKDB_EXTENSION_HTTPFS_LINKED},
    {"json", "Adds support for JSON operations", DUCKDB_EXTENSION_JSON_LINKED},
    {"jemalloc", "Overwrites system allocator with JEMalloc", DUCKDB_EXTENSION_JEMALLOC_LINKED},
    {"autocomplete", "Adds support for autocomplete in the shell", DUCKDB_EXTENSION_AUTOCOMPLETE_LINKED},
    {"motherduck", "Enables motherduck integration with the system", false},
    {"mysql_scanner", "Adds support for connecting to a MySQL database", false},
    {"sqlite_scanner", "Adds support for reading and writing SQLite database files", false},
    {"postgres_scanner", "Adds support for connecting to a Postgres database", false},
    {"inet", "Adds support for IP-related data types and functions", false},
    {"spatial", "Geospatial extension that adds support for working with spatial data and functions", false},
    {"substrait", "Adds support for the Substrait integration", false},
    {"aws", "Provides features that depend on the AWS SDK", false},
    {"arrow", "A zero-copy data integration between Apache Arrow and DuckDB", false},
    {"azure", "Adds a filesystem abstraction for Azure blob storage to DuckDB", false},
    {"iceberg", "Adds support for Apache Iceberg", false},
    {"visualizer", "Creates an HTML-based visualization of the query plan", false},
    {nullptr, nullptr, false}};

idx_t ExtensionHelper::DefaultExtensionCount() {
	idx_t index;
	for (index = 0; internal_extensions[index].name != nullptr; index++) {
	}
	return index;
}

DefaultExtension ExtensionHelper::GetDefaultExtension(idx_t index) {
	D_ASSERT(index < DefaultExtensionCount());
	return internal_extensions[index];
}

//===--------------------------------------------------------------------===//
// Allow Auto-Install Extensions
//===--------------------------------------------------------------------===//
static const char *auto_install[] = {"motherduck", "postgres_scanner", "mysql_scanner", "sqlite_scanner", nullptr};

// TODO: unify with new autoload mechanism
bool ExtensionHelper::AllowAutoInstall(const string &extension) {
	auto lcase = StringUtil::Lower(extension);
	for (idx_t i = 0; auto_install[i]; i++) {
		if (lcase == auto_install[i]) {
			return true;
		}
	}
	return false;
}

bool ExtensionHelper::CanAutoloadExtension(const string &ext_name) {
#ifdef DUCKDB_DISABLE_EXTENSION_LOAD
	return false;
#endif

	if (ext_name.empty()) {
		return false;
	}
	for (const auto &ext : AUTOLOADABLE_EXTENSIONS) {
		if (ext_name == ext) {
			return true;
		}
	}
	return false;
}

string ExtensionHelper::AddExtensionInstallHintToErrorMsg(ClientContext &context, const string &base_error,
                                                          const string &extension_name) {
	auto &dbconfig = DBConfig::GetConfig(context);
	string install_hint;

	if (!ExtensionHelper::CanAutoloadExtension(extension_name)) {
		install_hint = "Please try installing and loading the " + extension_name + " extension:\nINSTALL " +
		               extension_name + ";\nLOAD " + extension_name + ";\n\n";
	} else if (!dbconfig.options.autoload_known_extensions) {
		install_hint =
		    "Please try installing and loading the " + extension_name + " extension by running:\nINSTALL " +
		    extension_name + ";\nLOAD " + extension_name +
		    ";\n\nAlternatively, consider enabling auto-install "
		    "and auto-load by running:\nSET autoinstall_known_extensions=1;\nSET autoload_known_extensions=1;";
	} else if (!dbconfig.options.autoinstall_known_extensions) {
		install_hint =
		    "Please try installing the " + extension_name + " extension by running:\nINSTALL " + extension_name +
		    ";\n\nAlternatively, consider enabling autoinstall by running:\nSET autoinstall_known_extensions=1;";
	}

	if (!install_hint.empty()) {
		return base_error + "\n\n" + install_hint;
	}

	return base_error;
}

bool ExtensionHelper::TryAutoLoadExtension(ClientContext &context, const string &extension_name) noexcept {
	if (context.db->ExtensionIsLoaded(extension_name)) {
		return true;
	}
	auto &dbconfig = DBConfig::GetConfig(context);
	try {
		if (dbconfig.options.autoinstall_known_extensions) {
			auto &config = DBConfig::GetConfig(context);
			ExtensionHelper::InstallExtension(context, extension_name, false,
			                                  config.options.autoinstall_extension_repo);
		}
		ExtensionHelper::LoadExternalExtension(context, extension_name);
		return true;
	} catch (...) {
		return false;
	}
}

void ExtensionHelper::AutoLoadExtension(ClientContext &context, const string &extension_name) {
	return ExtensionHelper::AutoLoadExtension(*context.db, extension_name);
}

void ExtensionHelper::AutoLoadExtension(DatabaseInstance &db, const string &extension_name) {
	if (db.ExtensionIsLoaded(extension_name)) {
		// Avoid downloading again
		return;
	}
	auto &dbconfig = DBConfig::GetConfig(db);
	try {
		auto fs = FileSystem::CreateLocal();
#ifndef DUCKDB_WASM
		if (dbconfig.options.autoinstall_known_extensions) {
			ExtensionHelper::InstallExtension(db.config, *fs, extension_name, false,
			                                  dbconfig.options.autoinstall_extension_repo);
		}
#endif
<<<<<<< HEAD
		ExtensionHelper::LoadExternalExtension(db, *fs, extension_name);
	} catch (Exception &e) {
		throw AutoloadException(extension_name, e);
=======
		ExtensionHelper::LoadExternalExtension(context, extension_name);
	} catch (std::exception &e) {
		ErrorData error(e);
		throw AutoloadException(extension_name, error.RawMessage());
>>>>>>> 2f525a9b
	}
}

//===--------------------------------------------------------------------===//
// Load Statically Compiled Extension
//===--------------------------------------------------------------------===//
void ExtensionHelper::LoadAllExtensions(DuckDB &db) {
	// The in-tree extensions that we check. Non-cmake builds are currently limited to these for static linking
	// TODO: rewrite package_build.py to allow also loading out-of-tree extensions in non-cmake builds, after that
	//		 these can be removed
	unordered_set<string> extensions {"parquet", "icu",   "tpch",     "tpcds", "fts",      "httpfs",      "visualizer",
	                                  "json",    "excel", "sqlsmith", "inet",  "jemalloc", "autocomplete"};
	for (auto &ext : extensions) {
		LoadExtensionInternal(db, ext, true);
	}

#if defined(GENERATED_EXTENSION_HEADERS) && GENERATED_EXTENSION_HEADERS
	for (const auto &ext : LinkedExtensions()) {
		LoadExtensionInternal(db, ext, true);
	}
#endif
}

ExtensionLoadResult ExtensionHelper::LoadExtension(DuckDB &db, const std::string &extension) {
	return LoadExtensionInternal(db, extension, false);
}

ExtensionLoadResult ExtensionHelper::LoadExtensionInternal(DuckDB &db, const std::string &extension,
                                                           bool initial_load) {
#ifdef DUCKDB_TEST_REMOTE_INSTALL
	if (!initial_load && StringUtil::Contains(DUCKDB_TEST_REMOTE_INSTALL, extension)) {
		Connection con(db);
		auto result = con.Query("INSTALL " + extension);
		if (result->HasError()) {
			result->Print();
			return ExtensionLoadResult::EXTENSION_UNKNOWN;
		}
		result = con.Query("LOAD " + extension);
		if (result->HasError()) {
			result->Print();
			return ExtensionLoadResult::EXTENSION_UNKNOWN;
		}
		return ExtensionLoadResult::LOADED_EXTENSION;
	}
#endif

#ifdef DUCKDB_EXTENSIONS_TEST_WITH_LOADABLE
	// Note: weird comma's are on purpose to do easy string contains on a list of extension names
	if (!initial_load && StringUtil::Contains(DUCKDB_EXTENSIONS_TEST_WITH_LOADABLE, "," + extension + ",")) {
		Connection con(db);
		auto result = con.Query((string) "LOAD '" + DUCKDB_EXTENSIONS_BUILD_PATH + "/" + extension + "/" + extension +
		                        ".duckdb_extension'");
		if (result->HasError()) {
			result->Print();
			return ExtensionLoadResult::EXTENSION_UNKNOWN;
		}
		return ExtensionLoadResult::LOADED_EXTENSION;
	}
#endif

	// This is the main extension loading mechanism that loads the extension that are statically linked.
#if defined(GENERATED_EXTENSION_HEADERS) && GENERATED_EXTENSION_HEADERS
	if (TryLoadLinkedExtension(db, extension)) {
		return ExtensionLoadResult::LOADED_EXTENSION;
	} else {
		return ExtensionLoadResult::NOT_LOADED;
	}
#endif

	// This is the fallback to the "old" extension loading mechanism for non-cmake builds
	// TODO: rewrite package_build.py to allow also loading out-of-tree extensions in non-cmake builds
	if (extension == "parquet") {
#if DUCKDB_EXTENSION_PARQUET_LINKED
		db.LoadExtension<ParquetExtension>();
#else
		// parquet extension required but not build: skip this test
		return ExtensionLoadResult::NOT_LOADED;
#endif
	} else if (extension == "icu") {
#if DUCKDB_EXTENSION_ICU_LINKED
		db.LoadExtension<IcuExtension>();
#else
		// icu extension required but not build: skip this test
		return ExtensionLoadResult::NOT_LOADED;
#endif
	} else if (extension == "tpch") {
#if DUCKDB_EXTENSION_TPCH_LINKED
		db.LoadExtension<TpchExtension>();
#else
		// icu extension required but not build: skip this test
		return ExtensionLoadResult::NOT_LOADED;
#endif
	} else if (extension == "tpcds") {
#if DUCKDB_EXTENSION_TPCDS_LINKED
		db.LoadExtension<TpcdsExtension>();
#else
		// icu extension required but not build: skip this test
		return ExtensionLoadResult::NOT_LOADED;
#endif
	} else if (extension == "fts") {
#if DUCKDB_EXTENSION_FTS_LINKED
//		db.LoadExtension<FtsExtension>();
#else
		// fts extension required but not build: skip this test
		return ExtensionLoadResult::NOT_LOADED;
#endif
	} else if (extension == "httpfs") {
#if DUCKDB_EXTENSION_HTTPFS_LINKED
		db.LoadExtension<HttpfsExtension>();
#else
		return ExtensionLoadResult::NOT_LOADED;
#endif
	} else if (extension == "json") {
#if DUCKDB_EXTENSION_JSON_LINKED
		db.LoadExtension<JsonExtension>();
#else
		// json extension required but not build: skip this test
		return ExtensionLoadResult::NOT_LOADED;
#endif
	} else if (extension == "excel") {
#if DUCKDB_EXTENSION_EXCEL_LINKED
		db.LoadExtension<ExcelExtension>();
#else
		// excel extension required but not build: skip this test
		return ExtensionLoadResult::NOT_LOADED;
#endif
	} else if (extension == "sqlsmith") {
#if DUCKDB_EXTENSION_SQLSMITH_LINKED
		db.LoadExtension<SqlsmithExtension>();
#else
		// excel extension required but not build: skip this test
		return ExtensionLoadResult::NOT_LOADED;
#endif
	} else if (extension == "jemalloc") {
#if DUCKDB_EXTENSION_JEMALLOC_LINKED
		db.LoadExtension<JemallocExtension>();
#else
		// jemalloc extension required but not build: skip this test
		return ExtensionLoadResult::NOT_LOADED;
#endif
	} else if (extension == "autocomplete") {
#if DUCKDB_EXTENSION_AUTOCOMPLETE_LINKED
		db.LoadExtension<AutocompleteExtension>();
#else
		// autocomplete extension required but not build: skip this test
		return ExtensionLoadResult::NOT_LOADED;
#endif
	} else if (extension == "inet") {
#if DUCKDB_EXTENSION_INET_LINKED
		db.LoadExtension<InetExtension>();
#else
		// inet extension required but not build: skip this test
		return ExtensionLoadResult::NOT_LOADED;
#endif
	}

	return ExtensionLoadResult::LOADED_EXTENSION;
}

static vector<std::string> public_keys = {
    R"(
-----BEGIN PUBLIC KEY-----
MIIBIjANBgkqhkiG9w0BAQEFAAOCAQ8AMIIBCgKCAQEA6aZuHUa1cLR9YDDYaEfi
UDbWY8m2t7b71S+k1ZkXfHqu+5drAxm+dIDzdOHOKZSIdwnJbT3sSqwFoG6PlXF3
g3dsJjax5qESIhbVvf98nyipwNINxoyHCkcCIPkX17QP2xpnT7V59+CqcfDJXLqB
ymjqoFSlaH8dUCHybM4OXlWnAtVHW/nmw0khF8CetcWn4LxaTUHptByaBz8CasSs
gWpXgSfaHc3R9eArsYhtsVFGyL/DEWgkEHWolxY3Llenhgm/zOf3s7PsAMe7EJX4
qlSgiXE6OVBXnqd85z4k20lCw/LAOe5hoTMmRWXIj74MudWe2U91J6GrrGEZa7zT
7QIDAQAB
-----END PUBLIC KEY-----
)",
    R"(
-----BEGIN PUBLIC KEY-----
MIIBIjANBgkqhkiG9w0BAQEFAAOCAQ8AMIIBCgKCAQEAq8Gg1S/LI6ApMAYsFc9m
PrkFIY+nc0LXSpxm77twU8D5M0Xkz/Av4f88DQmj1OE3164bEtR7sl7xDPZojFHj
YYyucJxEI97l5OU1d3Pc1BdKXL4+mnW5FlUGj218u8qD+G1hrkySXQkrUzIjPPNw
o6knF3G/xqQF+KI+tc7ajnTni8CAlnUSxfnstycqbVS86m238PLASVPK9/SmIRgO
XCEV+ZNMlerq8EwsW4cJPHH0oNVMcaG+QT4z79roW1rbJghn9ubAVdQU6VLUAikI
b8keUyY+D0XdY9DpDBeiorb1qPYt8BPLOAQrIUAw1CgpMM9KFp9TNvW47KcG4bcB
dQIDAQAB
-----END PUBLIC KEY-----
)",
    R"(
-----BEGIN PUBLIC KEY-----
MIIBIjANBgkqhkiG9w0BAQEFAAOCAQ8AMIIBCgKCAQEAyYATA9KOQ0Azf97QAPfY
Jc/WeZyE4E1qlRgKWKqNtYSXZqk5At0V7w2ntAWtYSpczFrVepCJ0oPMDpZTigEr
NgOgfo5LEhPx5XmtCf62xY/xL3kgtfz9Mm5TBkuQy4KwY4z1npGr4NYYDXtF7kkf
LQE+FnD8Yr4E0wHBib7ey7aeeKWmwqvUjzDqG+TzaqwzO/RCUsSctqSS0t1oo2hv
4q1ofanUXsV8MXk/ujtgxu7WkVvfiSpK1zRazgeZjcrQFO9qL/pla0vBUxa1U8He
GMLnL0oRfcMg7yKrbIMrvlEl2ZmiR9im44dXJWfY42quObwr1PuEkEoCMcMisSWl
jwIDAQAB
-----END PUBLIC KEY-----
)",
    R"(
-----BEGIN PUBLIC KEY-----
MIIBIjANBgkqhkiG9w0BAQEFAAOCAQ8AMIIBCgKCAQEA4RvbWx3zLblDHH/lGUF5
Q512MT+v3YPriuibROMllv8WiCLAMeJ0QXbVaIzBOeHDeLx8yvoZZN+TENKxtT6u
IfMMneUzxHBqy0AQNfIsSsOnG5nqoeE/AwbS6VqCdH1aLfoCoPffacHYa0XvTcsi
aVlZfr+UzJS+ty8pRmFVi1UKSOADDdK8XfIovJl/zMP2TxYX2Y3fnjeLtl8Sqs2e
P+eHDoy7Wi4EPTyY7tNTCfxwKNHn1HQ5yrv5dgvMxFWIWXGz24yikFvtwLGHe8uJ
Wi+fBX+0PF0diZ6pIthZ149VU8qCqYAXjgpxZ0EZdrsiF6Ewz0cfg20SYApFcmW4
pwIDAQAB
-----END PUBLIC KEY-----
)",
    R"(
-----BEGIN PUBLIC KEY-----
MIIBIjANBgkqhkiG9w0BAQEFAAOCAQ8AMIIBCgKCAQEAyhd5AfwrUohG3O4DE0K9
O3FmgB7zE4aDnkL8UUfGCh5kdP8q7ewMjekY+c6LwWOmpdJpSwqhfV1q5ZU1l6rk
3hlt03LO3sgs28kcfOVH15hqfxts6Sg5KcRjxStE50ORmXGwXDcS9vqkJ60J1EHA
lcZqbCRSO73ZPLhdepfd0/C6tM0L7Ge6cAE62/MTmYNGv8fDzwQr/kYIJMdoS8Zp
thRpctFZJtPs3b0fffZA/TCLVKMvEVgTWs48751qKid7N/Lm/iEGx/tOf4o23Nec
Pz1IQaGLP+UOLVQbqQBHJWNOqigm7kWhDgs3N4YagWgxPEQ0WVLtFji/ZjlKZc7h
dwIDAQAB
-----END PUBLIC KEY-----
)",
    R"(
-----BEGIN PUBLIC KEY-----
MIIBIjANBgkqhkiG9w0BAQEFAAOCAQ8AMIIBCgKCAQEAnFDg3LhyV6BVE2Z3zQvN
6urrKvPhygTa5+wIPGwYTzJ8DfGALqlsX3VOXMvcJTca6SbuwwkoXHuSU5wQxfcs
bt4jTXD3NIoRwQPl+D9IbgIMuX0ACl27rJmr/f9zkY7qui4k1X82pQkxBe+/qJ4r
TBwVNONVx1fekTMnSCEhwg5yU3TNbkObu0qlQeJfuMWLDQbW/8v/qfr/Nz0JqHDN
yYKfKvFMlORxyJYiOyeOsbzNGEhkGQGOmKhRUhS35kD+oA0jqwPwMCM9O4kFg/L8
iZbpBBX2By1K3msejWMRAewTOyPas6YMQOYq9BMmWQqzVtG5xcaSJwN/YnMpJyqb
sQIDAQAB
-----END PUBLIC KEY-----
)",
    R"(
-----BEGIN PUBLIC KEY-----
MIIBIjANBgkqhkiG9w0BAQEFAAOCAQ8AMIIBCgKCAQEA1z0RU8vGrfEkrscEoZKA
GiOcGh2EMcKwjQpl4nKuR9H4o/dg+CZregVSHg7MP2f8mhLZZyoFev49oWOV4Rmi
qs99UNxm7DyKW1fF1ovowsUW5lsDoKYLvpuzHo0s4laiV4AnIYP7tHGLdzsnK2Os
Cp5dSuMwKHPZ9N25hXxFB/dRrAdIiXHvbSqr4N29XzfQloQpL3bGHLKY6guFHluH
X5dJ9eirVakWWou7BR2rnD0k9vER6oRdVnJ6YKb5uhWEOQ3NmV961oyr+uiDTcep
qqtGHWuFhENixtiWGjFJJcACwqxEAW3bz9lyrfnPDsHSW/rlQVDIAkik+fOp+R7L
kQIDAQAB
-----END PUBLIC KEY-----
)",
    R"(
-----BEGIN PUBLIC KEY-----
MIIBIjANBgkqhkiG9w0BAQEFAAOCAQ8AMIIBCgKCAQEAxwO27e1vnbNcpiDg7Wwx
K/w5aEGukXotu3529ieq+O39H0+Bak4vIbzGhDUh3/ElmxaFMAs4PYrWe/hc2WFD
H4JCOoFIn4y9gQeE855DGGFgeIVd1BnSs5S+5wUEMxLNyHdHSmINN6FsoZ535iUg
KdYjRh1iZevezg7ln8o/O36uthu925ehFBXSy6jLJgQlwmq0KxZJE0OAZhuDBM60
MtIunNa/e5y+Gw3GknFwtRLmn/nEckZx1nEtepYvvUa7UGy+8KuGuhOerCZTutbG
k8liCVgGenRve8unA2LrBbpL+AUf3CrZU/uAxxTqWmw6Z/S6TeW5ozeeyOCh8ii6
TwIDAQAB
-----END PUBLIC KEY-----
)",
    R"(
-----BEGIN PUBLIC KEY-----
MIIBIjANBgkqhkiG9w0BAQEFAAOCAQ8AMIIBCgKCAQEAsGIFOfIQ4RI5qu4klOxf
ge6eXwBMAkuTXyhyIIJDtE8CurnwQvUXVlt+Kf0SfuIFW6MY5ErcWE/vMFbc81IR
9wByOAAV2CTyiLGZT63uE8pN6FSHd6yGYCLjXd3P3cnP3Qj5pBncpLuAUDfHG4wP
bs9jIADw3HysD+eCNja8p7ZC7CzWxTcO7HsEu9deAAU19YywdpagXvQ0pJ9zV5qU
jrHxBygl31t6TmmX+3d+azjGu9Hu36E+5wcSOOhuwAFXDejb40Ixv53ItJ3fZzzH
PF2nj9sQvQ8c5ptjyOvQCBRdqkEWXIVHClxqWb+o59pDIh1G0UGcmiDN7K9Gz5HA
ZQIDAQAB
-----END PUBLIC KEY-----
)",
    R"(
-----BEGIN PUBLIC KEY-----
MIIBIjANBgkqhkiG9w0BAQEFAAOCAQ8AMIIBCgKCAQEAt9uUnlW/CoUXT68yaZh9
SeXHzGRCPNEI98Tara+dgYxDX1z7nfOh8o15liT0QsAzx34EewZOxcKCNiV/dZX5
z4clCkD8uUbZut6IVx8Eu+7Qcd5jZthRc6hQrN9Ltv7ZQEh7KGXOHa53kT2K01ws
4jbVmd/7Nx7y0Yyqhja01pIu/CUaTkODfQxBXwriLdIzp7y/iJeF/TLqCwZWHKQx
QOZnsPEveB1F00Va9MeAtTlXFUJ/TQXquqTjeLj4HuIRtbyuNgWoc0JyF+mcafAl
bnrNEBIfxZhAT81aUCIAzRJp6AqfdeZxnZ/WwohtZQZLXAxFQPTWCcP+Z9M7OIQL
WwIDAQAB
-----END PUBLIC KEY-----
)",
    R"(
-----BEGIN PUBLIC KEY-----
MIIBIjANBgkqhkiG9w0BAQEFAAOCAQ8AMIIBCgKCAQEA56NhfACkeCyZM07l2wmd
iTp24E2tLLKU3iByKlIRWRAvXsOejRMJTHTNHWa3cQ7uLP++Tf2St7ksNsyPMNZy
9QRTLNCYr9rN9loLwdb2sMWxFBwwzCaAOTahGI7GJQy30UB7FEND0X/5U2rZvQij
Q6K+O4aa+K9M5qyOHNMmXywmTnAgWKNaNxQHPRtD2+dSj60T6zXdtIuCrPfcNGg5
gj07qWGEXX83V/L7nSqCiIVYg/wqds1x52Yjk1nhXYNBTqlnhmOd8LynGxz/sXC7
h2Q9XsHjXIChW4FHyLIOl6b4zPMBSxzCigYm3QZJWfAkZv5PBRtnq7vhYOLHzLQj
CwIDAQAB
-----END PUBLIC KEY-----
)",
    R"(
-----BEGIN PUBLIC KEY-----
MIIBIjANBgkqhkiG9w0BAQEFAAOCAQ8AMIIBCgKCAQEAmfPLe0IWGYC0MZC6YiM3
QGfhT6zSKB0I2DW44nlBlWUcF+32jW2bFJtgE76qGGKFeU4kJBWYr99ufHoAodNg
M1Ehl/JfQ5KmbC1WIqnFTrgbmqJde79jeCvCpbFLuqnzidwO1PbXDbfRFQcgWaXT
mDVLNNVmLxA0GkCv+kydE2gtcOD9BDceg7F/56TDvclyI5QqAnjE2XIRMPZlXQP4
oF2kgz4Cn7LxLHYmkU2sS9NYLzHoyUqFplWlxkQjA4eQ0neutV1Ydmc1IX8W7R38
A7nFtaT8iI8w6Vkv7ijYN6xf5cVBPKZ3Dv7AdwPet86JD5mf5v+r7iwg5xl3r77Z
iwIDAQAB
-----END PUBLIC KEY-----
)",
    R"(
-----BEGIN PUBLIC KEY-----
MIIBIjANBgkqhkiG9w0BAQEFAAOCAQ8AMIIBCgKCAQEAoB1kWsX8YmCcFOD9ilBY
xK076HmUAN026uJ8JpmU9Hz+QT1FNXOsnj1h2G6U6btYVIdHUTHy/BvAumrDKqRz
qcEAzCuhxUjPjss54a/Zqu6nQcoIPHuG/Er39oZHIVkPR1WCvWj8wmyYv6T//dPH
unO6tW29sXXxS+J1Gah6vpbtJw1pI/liah1DZzb13KWPDI6ZzviTNnW4S05r6js/
30He+Yud6aywrdaP/7G90qcrteEFcjFy4Xf+5vG960oKoGoDplwX5poay1oCP9tb
g8AC8VSRAGi3oviTeSWZcrLXS8AtJhGvF48cXQj2q+8YeVKVDpH6fPQxJ9Sh9aeU
awIDAQAB
-----END PUBLIC KEY-----
)",
    R"(
-----BEGIN PUBLIC KEY-----
MIIBIjANBgkqhkiG9w0BAQEFAAOCAQ8AMIIBCgKCAQEA4NTMAIYIlCMID00ufy/I
AZXc8pocDx9N1Q5x5/cL3aIpLmx02AKo9BvTJaJuHiTjlwYhPtlhIrHV4HUVTkOX
sISp8B8v9i2I1RIvCTAcvy3gcH6rdRWZ0cdTUiMEqnnxBX9zdzl8oMzZcyauv19D
BeqJvzflIT96b8g8K3mvgJHs9a1j9f0gN8FuTA0c52DouKnrh8UwH7mlrumYerJw
6goJGQuK1HEOt6bcQuvogkbgJWOoEYwjNrPwQvIcP4wyrgSnOHg1yXOFE84oVynJ
czQEOz9ke42I3h8wrnQxilEYBVo2uX8MenqTyfGnE32lPRt3Wv1iEVQls8Cxiuy2
CQIDAQAB
-----END PUBLIC KEY-----
)",
    R"(
-----BEGIN PUBLIC KEY-----
MIIBIjANBgkqhkiG9w0BAQEFAAOCAQ8AMIIBCgKCAQEA3bUtfp66OtRyvIF/oucn
id8mo7gvbNEH04QMLO3Ok43dlWgWI3hekJAqOYc0mvoI5anqr98h8FI7aCYZm/bY
vpz0I1aXBaEPh3aWh8f/w9HME7ykBvmhMe3J+VFGWWL4eswfRl//GCtnSMBzDFhM
SaQOTvADWHkC0njeI5yXjf/lNm6fMACP1cnhuvCtnx7VP/DAtvUk9usDKG56MJnZ
UoVM3HHjbJeRwxCdlSWe12ilCdwMRKSDY92Hk38/zBLenH04C3HRQLjBGewACUmx
uvNInehZ4kSYFGa+7UxBxFtzJhlKzGR73qUjpWzZivCe1K0WfRVP5IWsKNCCESJ/
nQIDAQAB
-----END PUBLIC KEY-----
)",
    R"(
-----BEGIN PUBLIC KEY-----
MIIBIjANBgkqhkiG9w0BAQEFAAOCAQ8AMIIBCgKCAQEAyV2dE/CRUAUE8ybq/DoS
Lc7QlYXh04K+McbhN724TbHahLTuDk5mR5TAunA8Nea4euRzknKdMFAz1eh9gyy3
5x4UfXQW1fIZqNo6WNrGxYJgWAXU+pov+OvxsMQWzqS4jrTHDHbblCCLKp1akwJk
aFNyqgjAL373PcqXC+XAn8vHx4xHFoFP5lq4lLcJCOW5ee9v9El3w0USLwS+t1cF
RY3kuV6Njlr4zsRH9iM6/zaSuCALYWJ/JrPEurSJXzFZnWsvn6aQdeNeAn08+z0F
k2NwaauEo0xmLqzqTRGzjHqKKmeefN3/+M/FN2FrApDlxWQfhD2Y3USdAiN547Nj
1wIDAQAB
-----END PUBLIC KEY-----
)",
    R"(
-----BEGIN PUBLIC KEY-----
MIIBIjANBgkqhkiG9w0BAQEFAAOCAQ8AMIIBCgKCAQEAvm2+kTrEQWZXuxhWzBdl
PCbQGqbrukbeS6JKSlQLJDC8ayZIxFxatqg1Q8UPyv89MVRsHOGlG1OqFaOEtPjQ
Oo6j/moFwB4GPyJhJHOGpCKa4CLB5clhfDCLJw6ty7PcDU3T6yW4X4Qc5k4LRRWy
yzC8lVHfBdarN+1iEe0ALMOGoeiJjVn6i/AFxktRwgd8njqv/oWQyfjJZXkNMsb6
7ZDxNVAUrp/WXpE4Kq694bB9xa/pWsqv7FjQJUgTnEzvbN+qXnVPtA7dHcOYYJ8Z
SbrJUfHrf8TS5B54AiopFpWG+hIbjqqdigqabBqFpmjiRDZgDy4zJJj52xJZMnrp
rwIDAQAB
-----END PUBLIC KEY-----
)",
    R"(
-----BEGIN PUBLIC KEY-----
MIIBIjANBgkqhkiG9w0BAQEFAAOCAQ8AMIIBCgKCAQEAwEAcVmY3589O02pLA22f
MlarLyJUgy0BeJDG5AUsi17ct8sHZzRiv9zKQVCBk1CtZY//jyqnrM7iCBLWsyby
TiTOtGYHHApaLnNjjtaHdQ6zplhbc3g2XLy+4ab8GNKG3zc8iXpsQM6r+JO5n9pm
V9vollz9dkFxS9l+1P17lZdIgCh9O3EIFJv5QCd5c9l2ezHAan2OhkWhiDtldnH/
MfRXbz7X5sqlwWLa/jhPtvY45x7dZaCHGqNzbupQZs0vHnAVdDu3vAWDmT/3sXHG
vmGxswKA9tPU0prSvQWLz4LUCnGi/cC5R+fiu+fovFM/BwvaGtqBFIF/1oWVq7bZ
4wIDAQAB
-----END PUBLIC KEY-----
)",
    R"(
-----BEGIN PUBLIC KEY-----
MIIBIjANBgkqhkiG9w0BAQEFAAOCAQ8AMIIBCgKCAQEA25qGwNO1+qHygC8mjm8L
3I66mV/IzslgBDHC91mE8YcI5Fq0sdrtsbUhK3z89wIN/zOhbHX0NEiXm2GxUnsI
vb5tDZXAh7AbTnXTMVbxO/e/8sPLUiObGjDvjVzyzrxOeG87yK/oIiilwk9wTsIb
wMn2Grj4ht9gVKx3oGHYV7STNdWBlzSaJj4Ou7+5M1InjPDRFZG1K31D2d3IHByX
lmcRPZtPFTa5C1uVJw00fI4F4uEFlPclZQlR5yA0G9v+0uDgLcjIUB4eqwMthUWc
dHhlmrPp04LI19eksWHCtG30RzmUaxDiIC7J2Ut0zHDqUe7aXn8tOVI7dE9tTKQD
KQIDAQAB
-----END PUBLIC KEY-----
)",
    R"(
-----BEGIN PUBLIC KEY-----
MIIBIjANBgkqhkiG9w0BAQEFAAOCAQ8AMIIBCgKCAQEA7EC2bx7aRnf3TcRg5gmw
QOKNCUheCelK8hoXLMsKSJqmufyJ+IHUejpXGOpvyYRbACiJ5GiNcww20MVpTBU7
YESWB2QSU2eEJJXMq84qsZSO8WGmAuKpUckI+hNHKQYJBEDOougV6/vVVEm5c5bc
SLWQo0+/ciQ21Zwz5SwimX8ep1YpqYirO04gcyGZzAfGboXRvdUwA+1bZvuUXdKC
4zsCw2QALlcVpzPwjB5mqA/3a+SPgdLAiLOwWXFDRMnQw44UjsnPJFoXgEZiUpZm
EMS5gLv50CzQqJXK9mNzPuYXNUIc4Pw4ssVWe0OfN3Od90gl5uFUwk/G9lWSYnBN
3wIDAQAB
-----END PUBLIC KEY-----
)"};

const vector<string> ExtensionHelper::GetPublicKeys() {
	return public_keys;
}

} // namespace duckdb<|MERGE_RESOLUTION|>--- conflicted
+++ resolved
@@ -232,16 +232,10 @@
 			                                  dbconfig.options.autoinstall_extension_repo);
 		}
 #endif
-<<<<<<< HEAD
 		ExtensionHelper::LoadExternalExtension(db, *fs, extension_name);
-	} catch (Exception &e) {
-		throw AutoloadException(extension_name, e);
-=======
-		ExtensionHelper::LoadExternalExtension(context, extension_name);
 	} catch (std::exception &e) {
 		ErrorData error(e);
 		throw AutoloadException(extension_name, error.RawMessage());
->>>>>>> 2f525a9b
 	}
 }
 
