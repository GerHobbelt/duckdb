--- conflicted
+++ resolved
@@ -14,16 +14,6 @@
 
 class BoundCastExpression : public Expression {
 public:
-<<<<<<< HEAD
-	BoundCastExpression(TypeId target, unique_ptr<Expression> child, SQLType source_type, SQLType target_type);
-	BoundCastExpression(unique_ptr<Expression> child, SQLType source_type, SQLType target_type) :
-		BoundCastExpression(GetInternalType(target_type), move(child), move(source_type), move(target_type)) {}
-
-	//! The child type
-	unique_ptr<Expression> child;
-	//! The SQL type of the child
-	SQLType source_type;
-=======
 	BoundCastExpression(unique_ptr<Expression> child, LogicalType target_type);
 
 	//! The child type
@@ -31,7 +21,6 @@
 	LogicalType source_type() {
 		return child->return_type;
 	}
->>>>>>> 8dd67a06
 
 public:
 	//! Cast an expression to the specified SQL type if required
