//===----------------------------------------------------------------------===//
//                         DuckDB
//
// duckdb/parser/parsed_data/create_info.hpp
//
//
//===----------------------------------------------------------------------===//

#pragma once

#include "duckdb/common/enums/catalog_type.hpp"
#include "duckdb/parser/parsed_data/parse_info.hpp"
#include "duckdb/common/enum_util.hpp"

namespace duckdb {
struct AlterInfo;

enum class OnCreateConflict : uint8_t {
	// Standard: throw error
	ERROR_ON_CONFLICT,
	// CREATE IF NOT EXISTS, silently do nothing on conflict
	IGNORE_ON_CONFLICT,
	// CREATE OR REPLACE
	REPLACE_ON_CONFLICT,
	// Update on conflict - only support for functions. Add a function overload if the function already exists.
	ALTER_ON_CONFLICT
};

struct CreateInfo : public ParseInfo {
public:
	static constexpr const ParseInfoType TYPE = ParseInfoType::CREATE_INFO;

public:
	explicit CreateInfo(CatalogType type, string schema = DEFAULT_SCHEMA, string catalog_p = INVALID_CATALOG)
	    : ParseInfo(TYPE), type(type), catalog(std::move(catalog_p)), schema(schema),
	      on_conflict(OnCreateConflict::ERROR_ON_CONFLICT), temporary(false), internal(false) {
	}
	~CreateInfo() override {
	}

	//! The to-be-created catalog type
	CatalogType type;
	//! The catalog name of the entry
	string catalog;
	//! The schema name of the entry
	string schema;
	//! What to do on create conflict
	OnCreateConflict on_conflict;
	//! Whether or not the entry is temporary
	bool temporary;
	//! Whether or not the entry is an internal entry
	bool internal;
	//! The SQL string of the CREATE statement
	string sql;

public:
	void Serialize(Serializer &serializer) const override;
	static unique_ptr<CreateInfo> Deserialize(Deserializer &deserializer);

	virtual unique_ptr<CreateInfo> Copy() const = 0;

	DUCKDB_API void CopyProperties(CreateInfo &other) const;
	//! Generates an alter statement from the create statement - used for OnCreateConflict::ALTER_ON_CONFLICT
	DUCKDB_API virtual unique_ptr<AlterInfo> GetAlterInfo() const;
<<<<<<< HEAD

	virtual string ToString() const {
		throw InternalException("ToString not supported for this create catalog type statement: '%s'",
		                        CatalogTypeToString(type));
	};
=======
	virtual string ToString() const {
		throw InternalException("ToString not supported for this type of CreateInfo: '%s'",
		                        EnumUtil::ToString(info_type));
	}
>>>>>>> 10f9bd96
};

} // namespace duckdb<|MERGE_RESOLUTION|>--- conflicted
+++ resolved
@@ -62,18 +62,11 @@
 	DUCKDB_API void CopyProperties(CreateInfo &other) const;
 	//! Generates an alter statement from the create statement - used for OnCreateConflict::ALTER_ON_CONFLICT
 	DUCKDB_API virtual unique_ptr<AlterInfo> GetAlterInfo() const;
-<<<<<<< HEAD
 
-	virtual string ToString() const {
-		throw InternalException("ToString not supported for this create catalog type statement: '%s'",
-		                        CatalogTypeToString(type));
-	};
-=======
 	virtual string ToString() const {
 		throw InternalException("ToString not supported for this type of CreateInfo: '%s'",
 		                        EnumUtil::ToString(info_type));
 	}
->>>>>>> 10f9bd96
 };
 
 } // namespace duckdb