//===----------------------------------------------------------------------===//
//                         DuckDB
//
// duckdb/parser/parsed_data/attach_info.hpp
//
//
//===----------------------------------------------------------------------===//

#pragma once

#include "duckdb/parser/parsed_data/parse_info.hpp"
#include "duckdb/common/vector.hpp"
#include "duckdb/common/unordered_map.hpp"
#include "duckdb/common/types/value.hpp"

namespace duckdb {

struct AttachInfo : public ParseInfo {
	AttachInfo() {
	}

	//! The alias of the attached database
	string name;
	//! The path to the attached database
	string path;
	//! Set of (key, value) options
	unordered_map<string, Value> options;

public:
<<<<<<< HEAD
	unique_ptr<AttachInfo> Copy() const {
		auto result = make_uniq<AttachInfo>();
		result->name = name;
		result->path = path;
		result->options = options;
		return result;
	}
=======
	unique_ptr<AttachInfo> Copy() const;

	void Serialize(Serializer &serializer) const;
	static unique_ptr<ParseInfo> Deserialize(Deserializer &deserializer);
>>>>>>> da69aeaa
};

} // namespace duckdb<|MERGE_RESOLUTION|>--- conflicted
+++ resolved
@@ -27,20 +27,10 @@
 	unordered_map<string, Value> options;
 
 public:
-<<<<<<< HEAD
-	unique_ptr<AttachInfo> Copy() const {
-		auto result = make_uniq<AttachInfo>();
-		result->name = name;
-		result->path = path;
-		result->options = options;
-		return result;
-	}
-=======
 	unique_ptr<AttachInfo> Copy() const;
 
 	void Serialize(Serializer &serializer) const;
 	static unique_ptr<ParseInfo> Deserialize(Deserializer &deserializer);
->>>>>>> da69aeaa
 };
 
 } // namespace duckdb