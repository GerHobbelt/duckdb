//===----------------------------------------------------------------------===//
//                         DuckDB
//
// duckdb/execution/radix_partitioned_hashtable.hpp
//
//
//===----------------------------------------------------------------------===//

#pragma once

#include "duckdb/execution/partitionable_hashtable.hpp"
#include "duckdb/parser/group_by_node.hpp"
#include "duckdb/execution/physical_operator.hpp"

namespace duckdb {
class BufferManager;
class Executor;
class PhysicalHashAggregate;
class Pipeline;
class Task;

class RadixPartitionedHashTable {
public:
	RadixPartitionedHashTable(GroupingSet &grouping_set, const PhysicalHashAggregate &op);

	GroupingSet &grouping_set;
	vector<idx_t> null_groups;
	const PhysicalHashAggregate &op;

	vector<LogicalType> group_types;
	//! how many groups can we have in the operator before we switch to radix partitioning
	idx_t radix_limit;

	//! The GROUPING values that belong to this hash table
	vector<Value> grouping_values;

public:
	//! Sink Interface
	unique_ptr<GlobalSinkState> GetGlobalSinkState(ClientContext &context) const;
	unique_ptr<LocalSinkState> GetLocalSinkState(ExecutionContext &context) const;

	void Sink(ExecutionContext &context, GlobalSinkState &state, LocalSinkState &lstate, DataChunk &input,
	          DataChunk &aggregate_input_chunk) const;
	void Combine(ExecutionContext &context, GlobalSinkState &state, LocalSinkState &lstate) const;
	bool Finalize(ClientContext &context, GlobalSinkState &gstate_p) const;

	void ScheduleTasks(Executor &executor, const shared_ptr<Event> &event, GlobalSinkState &state,
	                   vector<unique_ptr<Task>> &tasks) const;

	//! Source interface
<<<<<<< HEAD
	idx_t Size(GlobalSinkState &sink_state) const;
	unique_ptr<GlobalSourceState> GetGlobalSourceState() const;
	unique_ptr<LocalSourceState> GetLocalSourceState() const;
	void GetData(ExecutionContext &context, DataChunk &chunk, GlobalSinkState &sink_state, GlobalSourceState &gstate_p,
	             LocalSourceState &lstate_p) const;
=======
	unique_ptr<GlobalSourceState> GetGlobalSourceState(ClientContext &context) const;
	void GetData(ExecutionContext &context, DataChunk &chunk, GlobalSinkState &sink_state,
	             GlobalSourceState &gstate_p) const;
>>>>>>> 72e706d9

	static void SetMultiScan(GlobalSinkState &state);
	bool ForceSingleHT(GlobalSinkState &state) const;
};

} // namespace duckdb<|MERGE_RESOLUTION|>--- conflicted
+++ resolved
@@ -48,17 +48,11 @@
 	                   vector<unique_ptr<Task>> &tasks) const;
 
 	//! Source interface
-<<<<<<< HEAD
 	idx_t Size(GlobalSinkState &sink_state) const;
-	unique_ptr<GlobalSourceState> GetGlobalSourceState() const;
-	unique_ptr<LocalSourceState> GetLocalSourceState() const;
+	unique_ptr<GlobalSourceState> GetGlobalSourceState(ClientContext &context) const;
+	unique_ptr<LocalSourceState> GetLocalSourceState(ExecutionContext &context) const;
 	void GetData(ExecutionContext &context, DataChunk &chunk, GlobalSinkState &sink_state, GlobalSourceState &gstate_p,
 	             LocalSourceState &lstate_p) const;
-=======
-	unique_ptr<GlobalSourceState> GetGlobalSourceState(ClientContext &context) const;
-	void GetData(ExecutionContext &context, DataChunk &chunk, GlobalSinkState &sink_state,
-	             GlobalSourceState &gstate_p) const;
->>>>>>> 72e706d9
 
 	static void SetMultiScan(GlobalSinkState &state);
 	bool ForceSingleHT(GlobalSinkState &state) const;
