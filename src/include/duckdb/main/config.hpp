//===----------------------------------------------------------------------===//
//                         DuckDB
//
// duckdb/main/config.hpp
//
//
//===----------------------------------------------------------------------===//

#pragma once

#include "duckdb/common/allocator.hpp"
#include "duckdb/common/case_insensitive_map.hpp"
#include "duckdb/common/common.hpp"
#include "duckdb/common/enums/access_mode.hpp"
#include "duckdb/common/enums/compression_type.hpp"
#include "duckdb/common/enums/optimizer_type.hpp"
#include "duckdb/common/enums/order_type.hpp"
#include "duckdb/common/enums/set_scope.hpp"
#include "duckdb/common/enums/window_aggregation_mode.hpp"
#include "duckdb/common/file_system.hpp"
#include "duckdb/common/set.hpp"
#include "duckdb/common/types/value.hpp"
#include "duckdb/common/vector.hpp"
#include "duckdb/common/winapi.hpp"
#include "duckdb/function/cast/default_casts.hpp"
#include "duckdb/function/replacement_scan.hpp"
#include "duckdb/optimizer/optimizer_extension.hpp"
#include "duckdb/parser/parsed_data/create_info.hpp"
#include "duckdb/parser/parser_extension.hpp"
#include "duckdb/planner/operator_extension.hpp"
#include "duckdb/storage/compression/bitpacking.hpp"
#include "duckdb/main/client_properties.hpp"
#include "duckdb/execution/index/index_type_set.hpp"

namespace duckdb {

class BufferManager;
class BufferPool;
class CastFunctionSet;
class ClientContext;
class ErrorManager;
class CompressionFunction;
class TableFunctionRef;
class OperatorExtension;
class StorageExtension;
class ExtensionCallback;
class SecretManager;

struct CompressionFunctionSet;
struct DBConfig;

enum class CheckpointAbort : uint8_t {
	NO_ABORT = 0,
	DEBUG_ABORT_BEFORE_TRUNCATE = 1,
	DEBUG_ABORT_BEFORE_HEADER = 2,
	DEBUG_ABORT_AFTER_FREE_LIST_WRITE = 3
};

typedef void (*set_global_function_t)(DatabaseInstance *db, DBConfig &config, const Value &parameter);
typedef void (*set_local_function_t)(ClientContext &context, const Value &parameter);
typedef void (*reset_global_function_t)(DatabaseInstance *db, DBConfig &config);
typedef void (*reset_local_function_t)(ClientContext &context);
typedef Value (*get_setting_function_t)(const ClientContext &context);

struct ConfigurationOption {
	const char *name;
	const char *description;
	LogicalTypeId parameter_type;
	set_global_function_t set_global;
	set_local_function_t set_local;
	reset_global_function_t reset_global;
	reset_local_function_t reset_local;
	get_setting_function_t get_setting;
};

typedef void (*set_option_callback_t)(ClientContext &context, SetScope scope, Value &parameter);

struct ExtensionOption {
	// NOLINTNEXTLINE: work around bug in clang-tidy
	ExtensionOption(string description_p, LogicalType type_p, set_option_callback_t set_function_p,
	                Value default_value_p)
	    : description(std::move(description_p)), type(std::move(type_p)), set_function(set_function_p),
	      default_value(std::move(default_value_p)) {
	}

	string description;
	LogicalType type;
	set_option_callback_t set_function;
	Value default_value;
};

class SerializationCompatibility {
public:
	static SerializationCompatibility FromString(const string &input);
	static SerializationCompatibility Default();
	static SerializationCompatibility Latest();

public:
	bool Compare(idx_t property_version) const;

public:
	//! The user provided version
	string duckdb_version;
	//! The max version that should be serialized
	idx_t serialization_version;
	//! Whether this was set by a manual SET/PRAGMA or default
	bool manually_set;

protected:
	SerializationCompatibility() = default;
};

struct DBConfigOptions {
	//! Database file path. May be empty for in-memory mode
	string database_path;
	//! Database type. If empty, automatically extracted from `database_path`, where a `type:path` syntax is expected
	string database_type;
	//! Access mode of the database (AUTOMATIC, READ_ONLY or READ_WRITE)
	AccessMode access_mode = AccessMode::AUTOMATIC;
	//! Checkpoint when WAL reaches this size (default: 16MB)
	idx_t checkpoint_wal_size = 1 << 24;
	//! Whether or not to use Direct IO, bypassing operating system buffers
	bool use_direct_io = false;
	//! Whether extensions should be loaded on start-up
	bool load_extensions = true;
#ifdef DUCKDB_EXTENSION_AUTOLOAD_DEFAULT
	//! Whether known extensions are allowed to be automatically loaded when a query depends on them
	bool autoload_known_extensions = DUCKDB_EXTENSION_AUTOLOAD_DEFAULT;
#else
	bool autoload_known_extensions = false;
#endif
#ifdef DUCKDB_EXTENSION_AUTOINSTALL_DEFAULT
	//! Whether known extensions are allowed to be automatically installed when a query depends on them
	bool autoinstall_known_extensions = DUCKDB_EXTENSION_AUTOINSTALL_DEFAULT;
#else
	bool autoinstall_known_extensions = false;
#endif
	//! Override for the default extension repository
	string custom_extension_repo = "";
	//! Override for the default autoload extension repository
	string autoinstall_extension_repo = "";
	//! The maximum memory used by the database system (in bytes). Default: 80% of System available memory
	idx_t maximum_memory = DConstants::INVALID_INDEX;
	//! The maximum size of the 'temp_directory' folder when set (in bytes). Default: 90% of available disk space.
	idx_t maximum_swap_space = DConstants::INVALID_INDEX;
	//! The maximum amount of CPU threads used by the database system. Default: all available.
	idx_t maximum_threads = DConstants::INVALID_INDEX;
	//! The number of external threads that work on DuckDB tasks. Default: 1.
	//! Must be smaller or equal to maximum_threads.
	idx_t external_threads = 1;
	//! Whether or not to create and use a temporary directory to store intermediates that do not fit in memory
	bool use_temporary_directory = true;
	//! Directory to store temporary structures that do not fit in memory
	string temporary_directory;
	//! Whether or not to invoke filesystem trim on free blocks after checkpoint. This will reclaim
	//! space for sparse files, on platforms that support it.
	bool trim_free_blocks = false;
	//! Record timestamps of buffer manager unpin() events. Usable by custom eviction policies.
	bool buffer_manager_track_eviction_timestamps = false;
	//! Whether or not to allow printing unredacted secrets
	bool allow_unredacted_secrets = false;
	//! The collation type of the database
	string collation = string();
	//! The order type used when none is specified (default: ASC)
	OrderType default_order_type = OrderType::ASCENDING;
	//! Null ordering used when none is specified (default: NULLS LAST)
	DefaultOrderByNullType default_null_order = DefaultOrderByNullType::NULLS_LAST;
	//! enable COPY and related commands
	bool enable_external_access = true;
	//! Whether or not object cache is used
	bool object_cache_enable = false;
	//! Whether or not the global http metadata cache is used
	bool http_metadata_cache_enable = false;
	//! Force checkpoint when CHECKPOINT is called or on shutdown, even if no changes have been made
	bool force_checkpoint = false;
	//! Run a checkpoint on successful shutdown and delete the WAL, to leave only a single database file behind
	bool checkpoint_on_shutdown = true;
	//! Serialize the metadata on checkpoint with compatibility for a given DuckDB version.
	SerializationCompatibility serialization_compatibility = SerializationCompatibility::Default();
	//! Debug flag that decides when a checkpoing should be aborted. Only used for testing purposes.
	CheckpointAbort checkpoint_abort = CheckpointAbort::NO_ABORT;
	//! Initialize the database with the standard set of DuckDB functions
	//! You should probably not touch this unless you know what you are doing
	bool initialize_default_database = true;
	//! The set of disabled optimizers (default empty)
	set<OptimizerType> disabled_optimizers;
	//! Force a specific compression method to be used when checkpointing (if available)
	CompressionType force_compression = CompressionType::COMPRESSION_AUTO;
	//! Force a specific bitpacking mode to be used when using the bitpacking compression method
	BitpackingMode force_bitpacking_mode = BitpackingMode::AUTO;
	//! Debug setting for window aggregation mode: (window, combine, separate)
	WindowAggregationMode window_mode = WindowAggregationMode::WINDOW;
	//! Whether or not preserving insertion order should be preserved
	bool preserve_insertion_order = true;
	//! Whether Arrow Arrays use Large or Regular buffers
	ArrowOffsetSize arrow_offset_size = ArrowOffsetSize::REGULAR;
	//! Whether LISTs should produce Arrow ListViews
	bool arrow_use_list_view = false;
	//! Whether when producing arrow objects we produce string_views or regular strings
	bool produce_arrow_string_views = false;
	//! Database configuration variables as controlled by SET
	case_insensitive_map_t<Value> set_variables;
	//! Database configuration variable default values;
	case_insensitive_map_t<Value> set_variable_defaults;
	//! Directory to store extension binaries in
	string extension_directory;
	//! Whether unsigned extensions should be loaded
	bool allow_unsigned_extensions = false;
	//! Whether community extensions should be loaded
	bool allow_community_extensions = true;
	//! Whether extensions with missing metadata should be loaded
	bool allow_extensions_metadata_mismatch = false;
	//! Enable emitting FSST Vectors
	bool enable_fsst_vectors = false;
	//! Start transactions immediately in all attached databases - instead of lazily when a database is referenced
	bool immediate_transaction_mode = false;
	//! Debug setting - how to initialize  blocks in the storage layer when allocating
	DebugInitialize debug_initialize = DebugInitialize::NO_INITIALIZE;
	//! The set of unrecognized (other) options
	unordered_map<string, Value> unrecognized_options;
	//! Whether or not the configuration settings can be altered
	bool lock_configuration = false;
	//! Whether to print bindings when printing the plan (debug mode only)
	static bool debug_print_bindings; // NOLINT: debug setting
	//! The peak allocation threshold at which to flush the allocator after completing a task (1 << 27, ~128MB)
	idx_t allocator_flush_threshold = 134217728;
	//! Whether the allocator background thread is enabled
	bool allocator_background_threads = false;
	//! DuckDB API surface
	string duckdb_api;
	//! Metadata from DuckDB callers
	string custom_user_agent;
	//! Use old implicit casting style (i.e. allow everything to be implicitly casted to VARCHAR)
	bool old_implicit_casting = false;
<<<<<<< HEAD
	//! The default block allocation size for new duckdb database files (new as-in, they do not yet exist).
	//! NOTE: this becomes the DEFAULT_BLOCK_ALLOC_SIZE once we support different block sizes.
	idx_t default_block_alloc_size = Storage::BLOCK_ALLOC_SIZE;
=======
	//!  Whether or not to abort if a serialization exception is thrown during WAL playback (when reading truncated WAL)
	bool abort_on_wal_failure = false;
>>>>>>> 62d61a41

	bool operator==(const DBConfigOptions &other) const;
};

struct DBConfig {
	friend class DatabaseInstance;
	friend class StorageManager;

public:
	DUCKDB_API DBConfig();
	explicit DUCKDB_API DBConfig(bool read_only);
	DUCKDB_API DBConfig(const case_insensitive_map_t<Value> &config_dict, bool read_only);
	DUCKDB_API ~DBConfig();

	mutex config_lock;
	//! Replacement table scans are automatically attempted when a table name cannot be found in the schema
	vector<ReplacementScan> replacement_scans;

	//! Extra parameters that can be SET for loaded extensions
	case_insensitive_map_t<ExtensionOption> extension_parameters;
	//! The FileSystem to use, can be overwritten to allow for injecting custom file systems for testing purposes (e.g.
	//! RamFS or something similar)
	unique_ptr<FileSystem> file_system;
	//! Secret manager
	unique_ptr<SecretManager> secret_manager;
	//! The allocator used by the system
	unique_ptr<Allocator> allocator;
	//! Database configuration options
	DBConfigOptions options;
	//! Extensions made to the parser
	vector<ParserExtension> parser_extensions;
	//! Extensions made to the optimizer
	vector<OptimizerExtension> optimizer_extensions;
	//! Error manager
	unique_ptr<ErrorManager> error_manager;
	//! A reference to the (shared) default allocator (Allocator::DefaultAllocator)
	shared_ptr<Allocator> default_allocator;
	//! Extensions made to binder
	vector<unique_ptr<OperatorExtension>> operator_extensions;
	//! Extensions made to storage
	case_insensitive_map_t<duckdb::unique_ptr<StorageExtension>> storage_extensions;
	//! A buffer pool can be shared across multiple databases (if desired).
	shared_ptr<BufferPool> buffer_pool;
	//! Provide a custom buffer manager implementation (if desired).
	shared_ptr<BufferManager> buffer_manager;
	//! Set of callbacks that can be installed by extensions
	vector<unique_ptr<ExtensionCallback>> extension_callbacks;

public:
	DUCKDB_API static DBConfig &GetConfig(ClientContext &context);
	DUCKDB_API static DBConfig &GetConfig(DatabaseInstance &db);
	DUCKDB_API static DBConfig &Get(AttachedDatabase &db);
	DUCKDB_API static const DBConfig &GetConfig(const ClientContext &context);
	DUCKDB_API static const DBConfig &GetConfig(const DatabaseInstance &db);
	DUCKDB_API static vector<ConfigurationOption> GetOptions();
	DUCKDB_API static idx_t GetOptionCount();
	DUCKDB_API static vector<string> GetOptionNames();
	DUCKDB_API static bool IsInMemoryDatabase(const char *database_path);

	DUCKDB_API void AddExtensionOption(const string &name, string description, LogicalType parameter,
	                                   const Value &default_value = Value(), set_option_callback_t function = nullptr);
	//! Fetch an option by index. Returns a pointer to the option, or nullptr if out of range
	DUCKDB_API static optional_ptr<const ConfigurationOption> GetOptionByIndex(idx_t index);
	//! Fetch an option by name. Returns a pointer to the option, or nullptr if none exists.
	DUCKDB_API static optional_ptr<const ConfigurationOption> GetOptionByName(const string &name);
	DUCKDB_API void SetOption(const ConfigurationOption &option, const Value &value);
	DUCKDB_API void SetOption(DatabaseInstance *db, const ConfigurationOption &option, const Value &value);
	DUCKDB_API void SetOptionByName(const string &name, const Value &value);
	DUCKDB_API void SetOptionsByName(const case_insensitive_map_t<Value> &values);
	DUCKDB_API void ResetOption(DatabaseInstance *db, const ConfigurationOption &option);
	DUCKDB_API void SetOption(const string &name, Value value);
	DUCKDB_API void ResetOption(const string &name);

	DUCKDB_API void CheckLock(const string &name);

	DUCKDB_API static idx_t ParseMemoryLimit(const string &arg);

	//! Return the list of possible compression functions for the specific physical type
	DUCKDB_API vector<reference<CompressionFunction>> GetCompressionFunctions(PhysicalType data_type);
	//! Return the compression function for the specified compression type/physical type combo
	DUCKDB_API optional_ptr<CompressionFunction> GetCompressionFunction(CompressionType type, PhysicalType data_type);

	bool operator==(const DBConfig &other);
	bool operator!=(const DBConfig &other);

	DUCKDB_API CastFunctionSet &GetCastFunctions();
	DUCKDB_API IndexTypeSet &GetIndexTypes();
	static idx_t GetSystemMaxThreads(FileSystem &fs);
	void SetDefaultMaxMemory();
	void SetDefaultTempDirectory();

	OrderType ResolveOrder(OrderType order_type) const;
	OrderByNullType ResolveNullOrder(OrderType order_type, OrderByNullType null_type) const;
	const std::string UserAgent() const;

private:
	unique_ptr<CompressionFunctionSet> compression_functions;
	unique_ptr<CastFunctionSet> cast_functions;
	unique_ptr<IndexTypeSet> index_types;
};

} // namespace duckdb<|MERGE_RESOLUTION|>--- conflicted
+++ resolved
@@ -232,14 +232,11 @@
 	string custom_user_agent;
 	//! Use old implicit casting style (i.e. allow everything to be implicitly casted to VARCHAR)
 	bool old_implicit_casting = false;
-<<<<<<< HEAD
 	//! The default block allocation size for new duckdb database files (new as-in, they do not yet exist).
 	//! NOTE: this becomes the DEFAULT_BLOCK_ALLOC_SIZE once we support different block sizes.
 	idx_t default_block_alloc_size = Storage::BLOCK_ALLOC_SIZE;
-=======
 	//!  Whether or not to abort if a serialization exception is thrown during WAL playback (when reading truncated WAL)
 	bool abort_on_wal_failure = false;
->>>>>>> 62d61a41
 
 	bool operator==(const DBConfigOptions &other) const;
 };
