//===----------------------------------------------------------------------===//
//                         DuckDB
//
// duckdb/storage/standard_buffer_manager.hpp
//
//
//===----------------------------------------------------------------------===//

#pragma once

#include "duckdb/common/allocator.hpp"
#include "duckdb/common/atomic.hpp"
#include "duckdb/common/file_system.hpp"
#include "duckdb/common/mutex.hpp"
#include "duckdb/storage/block_manager.hpp"
#include "duckdb/storage/buffer/block_handle.hpp"
#include "duckdb/storage/buffer/buffer_pool.hpp"
#include "duckdb/storage/buffer_manager.hpp"

namespace duckdb {

class BlockManager;
class TemporaryMemoryManager;
class DatabaseInstance;
class TemporaryDirectoryHandle;
struct EvictionQueue;

//! The BufferManager is in charge of handling memory management for a single database. It cooperatively shares a
//! BufferPool with other BufferManagers, belonging to different databases. It hands out memory buffers that can
//! be used by the database internally, and offers configuration options specific to a database, which need not be
//! shared by the BufferPool, including whether to support swapping temp buffers to disk, and where to swap them to.
class StandardBufferManager : public BufferManager {
	friend class BufferHandle;
	friend class BlockHandle;
	friend class BlockManager;

public:
	StandardBufferManager(DatabaseInstance &db, string temp_directory);
	~StandardBufferManager() override;

public:
	static unique_ptr<StandardBufferManager> CreateBufferManager(DatabaseInstance &db, string temp_directory);
	static unique_ptr<FileBuffer> ReadTemporaryBufferInternal(BufferManager &buffer_manager, FileHandle &handle,
	                                                          idx_t position, idx_t size,
	                                                          unique_ptr<FileBuffer> reusable_buffer);
	//! Registers an in-memory buffer that cannot be unloaded until it is destroyed
	//! This buffer can be small (smaller than BLOCK_SIZE)
	//! Unpin and pin are nops on this block of memory
	shared_ptr<BlockHandle> RegisterSmallMemory(idx_t block_size) final;

	idx_t GetUsedMemory() const final;
	idx_t GetMaxMemory() const final;
	idx_t GetUsedSwap() final;
	optional_idx GetMaxSwap() final;

	//! Allocate an in-memory buffer with a single pin.
	//! The allocated memory is released when the buffer handle is destroyed.
	DUCKDB_API BufferHandle Allocate(MemoryTag tag, idx_t block_size, bool can_destroy = true,
	                                 shared_ptr<BlockHandle> *block = nullptr) final;

	//! Reallocate an in-memory buffer that is pinned.
	void ReAllocate(shared_ptr<BlockHandle> &handle, idx_t block_size) final;

	BufferHandle Pin(shared_ptr<BlockHandle> &handle) final;
	void Unpin(shared_ptr<BlockHandle> &handle) final;

	//! Set a new memory limit to the buffer manager, throws an exception if the new limit is too low and not enough
	//! blocks can be evicted
	void SetMemoryLimit(idx_t limit = (idx_t)-1) final;
	void SetSwapLimit(optional_idx limit = optional_idx()) final;

	//! Returns informaton about memory usage
	vector<MemoryInformation> GetMemoryUsageInfo() const override;

	//! Returns a list of all temporary files
	vector<TemporaryFileInformation> GetTemporaryFiles() final;

<<<<<<< HEAD
	const string &GetTemporaryDirectory() final {
		return temporary_directory.path;
=======
	const string &GetTemporaryDirectory() const final {
		return temp_directory;
>>>>>>> b8533afc
	}

	void SetTemporaryDirectory(const string &new_dir) final;

	DUCKDB_API Allocator &GetBufferAllocator() final;

	DatabaseInstance &GetDatabase() override {
		return db;
	}

	//! Construct a managed buffer.
	unique_ptr<FileBuffer> ConstructManagedBuffer(idx_t size, unique_ptr<FileBuffer> &&source,
	                                              FileBufferType type = FileBufferType::MANAGED_BUFFER) override;

	DUCKDB_API void ReserveMemory(idx_t size) final;
	DUCKDB_API void FreeReservedMemory(idx_t size) final;
	bool HasTemporaryDirectory() const final;

protected:
	//! Helper
	template <typename... ARGS>
	TempBufferPoolReservation EvictBlocksOrThrow(MemoryTag tag, idx_t memory_delta, unique_ptr<FileBuffer> *buffer,
	                                             ARGS...);

	//! Register an in-memory buffer of arbitrary size, as long as it is >= BLOCK_SIZE. can_destroy signifies whether or
	//! not the buffer can be destroyed when unpinned, or whether or not it needs to be written to a temporary file so
	//! it can be reloaded. The resulting buffer will already be allocated, but needs to be pinned in order to be used.
	//! This needs to be private to prevent creating blocks without ever pinning them:
	//! blocks that are never pinned are never added to the eviction queue
	shared_ptr<BlockHandle> RegisterMemory(MemoryTag tag, idx_t block_size, bool can_destroy);

	//! Garbage collect eviction queue
	void PurgeQueue() final;

	BufferPool &GetBufferPool() const final;
	TemporaryMemoryManager &GetTemporaryMemoryManager() final;

	//! Write a temporary buffer to disk
	void WriteTemporaryBuffer(MemoryTag tag, block_id_t block_id, FileBuffer &buffer) final;
	//! Read a temporary buffer from disk
	unique_ptr<FileBuffer> ReadTemporaryBuffer(MemoryTag tag, block_id_t id,
	                                           unique_ptr<FileBuffer> buffer = nullptr) final;
	//! Get the path of the temporary buffer
	string GetTemporaryPath(block_id_t id);

	void DeleteTemporaryFile(block_id_t id) final;

	void RequireTemporaryDirectory();

	void AddToEvictionQueue(shared_ptr<BlockHandle> &handle) final;

	const char *InMemoryWarning();

	static data_ptr_t BufferAllocatorAllocate(PrivateAllocatorData *private_data, idx_t size);
	static void BufferAllocatorFree(PrivateAllocatorData *private_data, data_ptr_t pointer, idx_t size);
	static data_ptr_t BufferAllocatorRealloc(PrivateAllocatorData *private_data, data_ptr_t pointer, idx_t old_size,
	                                         idx_t size);

	//! When the BlockHandle reaches 0 readers, this creates a new FileBuffer for this BlockHandle and
	//! overwrites the data within with garbage. Any readers that do not hold the pin will notice
	void VerifyZeroReaders(shared_ptr<BlockHandle> &handle);

protected:
	// These are stored here because temp_directory creation is lazy
	// so we need to store information related to the temporary directory before it's created
	struct TemporaryFileData {
		//! The directory name where temporary files are stored
		string path;
		//! Lock for creating the temp handle
		mutex lock;
		//! Handle for the temporary directory
		unique_ptr<TemporaryDirectoryHandle> handle;
		//! The maximum swap space that can be used
		optional_idx maximum_swap_space = optional_idx();
	};

protected:
	//! The database instance
	DatabaseInstance &db;
	//! The buffer pool
	BufferPool &buffer_pool;
	//! The variables related to temporary file management
	TemporaryFileData temporary_directory;
	//! The temporary id used for managed buffers
	atomic<block_id_t> temporary_id;
	//! Allocator associated with the buffer manager, that passes all allocations through this buffer manager
	Allocator buffer_allocator;
	//! Block manager for temp data
	unique_ptr<BlockManager> temp_block_manager;
	//! Temporary evicted memory data per tag
	atomic<idx_t> evicted_data_per_tag[MEMORY_TAG_COUNT];
};

} // namespace duckdb<|MERGE_RESOLUTION|>--- conflicted
+++ resolved
@@ -51,7 +51,7 @@
 	idx_t GetUsedMemory() const final;
 	idx_t GetMaxMemory() const final;
 	idx_t GetUsedSwap() final;
-	optional_idx GetMaxSwap() final;
+	optional_idx GetMaxSwap() const final;
 
 	//! Allocate an in-memory buffer with a single pin.
 	//! The allocated memory is released when the buffer handle is destroyed.
@@ -75,13 +75,8 @@
 	//! Returns a list of all temporary files
 	vector<TemporaryFileInformation> GetTemporaryFiles() final;
 
-<<<<<<< HEAD
-	const string &GetTemporaryDirectory() final {
+	const string &GetTemporaryDirectory() const final {
 		return temporary_directory.path;
-=======
-	const string &GetTemporaryDirectory() const final {
-		return temp_directory;
->>>>>>> b8533afc
 	}
 
 	void SetTemporaryDirectory(const string &new_dir) final;
@@ -150,8 +145,8 @@
 	struct TemporaryFileData {
 		//! The directory name where temporary files are stored
 		string path;
-		//! Lock for creating the temp handle
-		mutex lock;
+		//! Lock for creating the temp handle (marked mutable so 'GetMaxSwap' can be const)
+		mutable mutex lock;
 		//! Handle for the temporary directory
 		unique_ptr<TemporaryDirectoryHandle> handle;
 		//! The maximum swap space that can be used
