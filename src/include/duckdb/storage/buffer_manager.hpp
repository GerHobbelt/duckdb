//===----------------------------------------------------------------------===//
//                         DuckDB
//
// duckdb/storage/buffer_manager.hpp
//
//
//===----------------------------------------------------------------------===//

#pragma once

#include "duckdb/storage/buffer_manager.hpp"
#include "duckdb/storage/buffer/buffer_handle.hpp"
#include "duckdb/storage/block_manager.hpp"
#include "duckdb/common/file_system.hpp"
#include "duckdb/storage/buffer/temporary_file_information.hpp"
#include "duckdb/main/config.hpp"

namespace duckdb {

class Allocator;
class BufferPool;
class TemporaryMemoryManager;

class BufferManager {
	friend class BufferHandle;
	friend class BlockHandle;
	friend class BlockManager;

public:
	BufferManager() {
	}
	virtual ~BufferManager() {
	}

public:
	static unique_ptr<BufferManager> CreateStandardBufferManager(DatabaseInstance &db, DBConfig &config);
	virtual BufferHandle Allocate(idx_t block_size, bool can_destroy = true,
	                              shared_ptr<BlockHandle> *block = nullptr) = 0;
	//! Reallocate an in-memory buffer that is pinned.
	virtual void ReAllocate(shared_ptr<BlockHandle> &handle, idx_t block_size) = 0;
	virtual BufferHandle Pin(shared_ptr<BlockHandle> &handle) = 0;
	virtual void Unpin(shared_ptr<BlockHandle> &handle) = 0;
	//! Returns the currently allocated memory
	virtual idx_t GetUsedMemory() const = 0;
	//! Returns the maximum available memory
	virtual idx_t GetMaxMemory() const = 0;
	virtual shared_ptr<BlockHandle> RegisterSmallMemory(idx_t block_size);
	virtual DUCKDB_API Allocator &GetBufferAllocator();
	virtual DUCKDB_API void ReserveMemory(idx_t size);
	virtual DUCKDB_API void FreeReservedMemory(idx_t size);
	//! Set a new memory limit to the buffer manager, throws an exception if the new limit is too low and not enough
	//! blocks can be evicted
	virtual void SetLimit(idx_t limit = (idx_t)-1);
	virtual vector<TemporaryFileInformation> GetTemporaryFiles();
	virtual const string &GetTemporaryDirectory();
	virtual void SetTemporaryDirectory(const string &new_dir);
	virtual DatabaseInstance &GetDatabase();
	virtual bool HasTemporaryDirectory() const;
	//! Construct a managed buffer.
	virtual unique_ptr<FileBuffer> ConstructManagedBuffer(idx_t size, unique_ptr<FileBuffer> &&source,
	                                                      FileBufferType type = FileBufferType::MANAGED_BUFFER);
	//! Get the underlying buffer pool responsible for managing the buffers
<<<<<<< HEAD
	virtual BufferPool &GetBufferPool();
	virtual TemporaryMemoryManager &GetTemporaryMemoryManager();
=======
	virtual BufferPool &GetBufferPool() const;
>>>>>>> eb394c87

	// Static methods
	DUCKDB_API static BufferManager &GetBufferManager(DatabaseInstance &db);
	DUCKDB_API static BufferManager &GetBufferManager(ClientContext &context);
	DUCKDB_API static BufferManager &GetBufferManager(AttachedDatabase &db);

	static idx_t GetAllocSize(idx_t block_size) {
		return AlignValue<idx_t, Storage::SECTOR_SIZE>(block_size + Storage::BLOCK_HEADER_SIZE);
	}
	//! Returns the maximum available memory for a given query
	idx_t GetQueryMaxMemory() const;

protected:
	virtual void PurgeQueue() = 0;
	virtual void AddToEvictionQueue(shared_ptr<BlockHandle> &handle);
	virtual void WriteTemporaryBuffer(block_id_t block_id, FileBuffer &buffer);
	virtual unique_ptr<FileBuffer> ReadTemporaryBuffer(block_id_t id, unique_ptr<FileBuffer> buffer);
	virtual void DeleteTemporaryFile(block_id_t id);
};

} // namespace duckdb<|MERGE_RESOLUTION|>--- conflicted
+++ resolved
@@ -60,12 +60,9 @@
 	virtual unique_ptr<FileBuffer> ConstructManagedBuffer(idx_t size, unique_ptr<FileBuffer> &&source,
 	                                                      FileBufferType type = FileBufferType::MANAGED_BUFFER);
 	//! Get the underlying buffer pool responsible for managing the buffers
-<<<<<<< HEAD
-	virtual BufferPool &GetBufferPool();
+	virtual BufferPool &GetBufferPool() const;
+	//! Get the manager that assigns reservations for temporary memory, e.g., for query intermediates
 	virtual TemporaryMemoryManager &GetTemporaryMemoryManager();
-=======
-	virtual BufferPool &GetBufferPool() const;
->>>>>>> eb394c87
 
 	// Static methods
 	DUCKDB_API static BufferManager &GetBufferManager(DatabaseInstance &db);
