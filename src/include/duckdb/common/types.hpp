--- conflicted
+++ resolved
@@ -257,11 +257,7 @@
 	UBIGINT = 31,
 	TIMESTAMP_TZ = 32,
 	TIME_TZ = 34,
-<<<<<<< HEAD
-	JSON = 35,
-    BIT = 36,
-=======
->>>>>>> 8919619b
+	BIT = 36,
 
 	HUGEINT = 50,
 	POINTER = 51,
