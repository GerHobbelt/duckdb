//===----------------------------------------------------------------------===//
//                         DuckDB
//
// duckdb/common/enums/logical_operator_type.hpp
//
//
//===----------------------------------------------------------------------===//

#pragma once

#include "duckdb/common/constants.hpp"

namespace duckdb {

//===--------------------------------------------------------------------===//
// Logical Operator Types
//===--------------------------------------------------------------------===//
enum class LogicalOperatorType : uint8_t {
	INVALID = 0,
	PROJECTION = 1,
	FILTER = 2,
	AGGREGATE_AND_GROUP_BY = 3,
	WINDOW = 4,
	UNNEST = 5,
	LIMIT = 6,
	ORDER_BY = 7,
	TOP_N = 8,
	COPY_FROM_FILE = 9,
	COPY_TO_FILE = 10,
	DISTINCT = 11,
	INDEX_SCAN = 12,
	// -----------------------------
	// Data sources
	// -----------------------------
	GET = 25,
	CHUNK_GET = 26,
	DELIM_GET = 27,
	EXPRESSION_GET = 28,
	TABLE_FUNCTION = 29,
	EMPTY_RESULT = 30,
	CTE_REF = 31,
	// -----------------------------
	// Joins
	// -----------------------------
	JOIN = 50,
	DELIM_JOIN = 51,
	COMPARISON_JOIN = 52,
	ANY_JOIN = 53,
	CROSS_PRODUCT = 54,
	// -----------------------------
	// SetOps
	// -----------------------------
	UNION = 75,
	EXCEPT = 76,
	INTERSECT = 77,
	RECURSIVE_CTE = 78,

	// -----------------------------
	// Updates
	// -----------------------------
	INSERT = 100,
	DELETE = 101,
	UPDATE = 102,

	// -----------------------------
	// Schema
	// -----------------------------
	ALTER = 125,
	CREATE_TABLE = 126,
	CREATE_INDEX = 127,
	CREATE_SEQUENCE = 128,
	CREATE_VIEW = 129,
	CREATE_SCHEMA = 130,
	DROP = 131,
	PRAGMA = 132,
	TRANSACTION = 133,

	// -----------------------------
	// Explain
	// -----------------------------
	EXPLAIN = 150,

	// -----------------------------
	// Helpers
	// -----------------------------
<<<<<<< HEAD
	PREPARE = 175,
	EXECUTE = 176,
	VACUUM = 177
=======
	PREPARE,
	EXECUTE,
	EXPORT,
	VACUUM
>>>>>>> d9bceddc
};

string LogicalOperatorToString(LogicalOperatorType type);

} // namespace duckdb<|MERGE_RESOLUTION|>--- conflicted
+++ resolved
@@ -83,16 +83,10 @@
 	// -----------------------------
 	// Helpers
 	// -----------------------------
-<<<<<<< HEAD
 	PREPARE = 175,
 	EXECUTE = 176,
-	VACUUM = 177
-=======
-	PREPARE,
-	EXECUTE,
-	EXPORT,
-	VACUUM
->>>>>>> d9bceddc
+	EXPORT = 177,
+	VACUUM = 178
 };
 
 string LogicalOperatorToString(LogicalOperatorType type);
