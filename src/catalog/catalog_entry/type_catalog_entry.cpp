#include "duckdb/catalog/catalog.hpp"
#include "duckdb/catalog/catalog_entry/type_catalog_entry.hpp"
#include "duckdb/catalog/catalog_entry/schema_catalog_entry.hpp"
#include "duckdb/common/exception.hpp"
#include "duckdb/common/limits.hpp"
#include "duckdb/parser/keyword_helper.hpp"
#include <algorithm>
#include <sstream>

namespace duckdb {

TypeCatalogEntry::TypeCatalogEntry(Catalog &catalog, SchemaCatalogEntry &schema, CreateTypeInfo &info)
    : StandardEntry(CatalogType::TYPE_ENTRY, schema, catalog, info.name), user_type(info.type),
      bind_modifiers(info.bind_modifiers) {
	this->temporary = info.temporary;
	this->internal = info.internal;
	this->comment = info.comment;
	this->tags = info.tags;
}

unique_ptr<CatalogEntry> TypeCatalogEntry::Copy(ClientContext &context) const {
	auto info_copy = GetInfo();
	auto &cast_info = info_copy->Cast<CreateTypeInfo>();
	auto result = make_uniq<TypeCatalogEntry>(catalog, schema, cast_info);
	return std::move(result);
}

unique_ptr<CreateInfo> TypeCatalogEntry::GetInfo() const {
	auto result = make_uniq<CreateTypeInfo>();
	result->catalog = catalog.GetName();
	result->schema = schema.name;
	result->name = name;
	result->type = user_type;
	result->comment = comment;
<<<<<<< HEAD
	result->bind_modifiers = bind_modifiers;
=======
	result->tags = tags;
>>>>>>> 5b0058fb
	return std::move(result);
}

string TypeCatalogEntry::ToSQL() const {
	std::stringstream ss;
	ss << "CREATE TYPE ";
	ss << KeywordHelper::WriteOptionallyQuoted(name);
	ss << " AS ";

	auto user_type_copy = user_type;

	// Strip off the potential alias so ToString doesn't just output the alias
	user_type_copy.SetAlias("");
	D_ASSERT(user_type_copy.GetAlias().empty());

	ss << user_type_copy.ToString();
	ss << ";";
	return ss.str();
}

} // namespace duckdb<|MERGE_RESOLUTION|>--- conflicted
+++ resolved
@@ -32,11 +32,8 @@
 	result->name = name;
 	result->type = user_type;
 	result->comment = comment;
-<<<<<<< HEAD
+	result->tags = tags;
 	result->bind_modifiers = bind_modifiers;
-=======
-	result->tags = tags;
->>>>>>> 5b0058fb
 	return std::move(result);
 }
 
