#include "duckdb/catalog/dependency_manager.hpp"
#include "duckdb/catalog/catalog_entry/type_catalog_entry.hpp"
#include "duckdb/catalog/duck_catalog.hpp"
#include "duckdb/catalog/catalog_entry.hpp"
#include "duckdb/catalog/catalog_entry/table_catalog_entry.hpp"
#include "duckdb/main/client_context.hpp"
#include "duckdb/main/database.hpp"
#include "duckdb/parser/expression/constant_expression.hpp"
#include "duckdb/catalog/mapping_value.hpp"
#include "duckdb/catalog/dependency_list.hpp"

namespace duckdb {

DependencyManager::DependencyManager(DuckCatalog &catalog) : catalog(catalog) {
}

void DependencyManager::AddObject(CatalogTransaction transaction, CatalogEntry &object, DependencyList &dependencies) {
	// check for each object in the sources if they were not deleted yet
	for (auto &dep : dependencies.set) {
		auto &dependency = dep.get();
		if (&dependency.ParentCatalog() != &object.ParentCatalog()) {
			throw DependencyException(
			    "Error adding dependency for object \"%s\" - dependency \"%s\" is in catalog "
			    "\"%s\", which does not match the catalog \"%s\".\nCross catalog dependencies are not supported.",
			    object.name, dependency.name, dependency.ParentCatalog().GetName(), object.ParentCatalog().GetName());
		}
		if (!dependency.set) {
			throw InternalException("Dependency has no set");
		}
		auto catalog_entry = dependency.set->GetEntryInternal(transaction, dependency.name, nullptr);
		if (!catalog_entry) {
			throw InternalException("Dependency has already been deleted?");
		}
	}
	// indexes do not require CASCADE to be dropped, they are simply always dropped along with the table
	auto dependency_type = object.type == CatalogType::INDEX_ENTRY ? DependencyType::DEPENDENCY_AUTOMATIC
	                                                               : DependencyType::DEPENDENCY_REGULAR;
	// add the object to the dependents_map of each object that it depends on
	for (auto &dependency : dependencies.set) {
		auto &set = dependents_map[dependency];
		set.insert(Dependency(object, dependency_type));
	}
	// create the dependents map for this object: it starts out empty
	dependents_map[object] = dependency_set_t();
	dependencies_map[object] = dependencies.set;
}

void DependencyManager::DropObject(CatalogTransaction transaction, CatalogEntry &object, bool cascade) {
	D_ASSERT(dependents_map.find(object) != dependents_map.end());

	// first check the objects that depend on this object
	auto &dependent_objects = dependents_map[object];
	for (auto &dep : dependent_objects) {
		// look up the entry in the catalog set
		auto &entry = dep.entry.get();
		auto &catalog_set = *entry.set;
		auto mapping_value = catalog_set.GetMapping(transaction, entry.name, true /* get_latest */);
		if (mapping_value == nullptr) {
			continue;
		}
		auto dependency_entry = catalog_set.GetEntryInternal(transaction, mapping_value->index);
		if (!dependency_entry) {
			// the dependent object was already deleted, no conflict
			continue;
		}
		// conflict: attempting to delete this object but the dependent object still exists
		if (cascade || dep.dependency_type == DependencyType::DEPENDENCY_AUTOMATIC ||
		    dep.dependency_type == DependencyType::DEPENDENCY_OWNS) {
			// cascade: drop the dependent object
			catalog_set.DropEntryInternal(transaction, mapping_value->index.Copy(), *dependency_entry, cascade);
		} else {
			// no cascade and there are objects that depend on this object: throw error
			throw DependencyException("Cannot drop entry \"%s\" because there are entries that "
			                          "depend on it. Use DROP...CASCADE to drop all dependents.",
			                          object.name);
		}
	}
}

void DependencyManager::AlterObject(CatalogTransaction transaction, CatalogEntry &old_obj, CatalogEntry &new_obj) {
	D_ASSERT(dependents_map.find(old_obj) != dependents_map.end());
	D_ASSERT(dependencies_map.find(old_obj) != dependencies_map.end());

	// first check the objects that depend on this object
	catalog_entry_vector_t owned_objects_to_add;
	auto &dependent_objects = dependents_map[old_obj];
	for (auto &dep : dependent_objects) {
		// look up the entry in the catalog set
		auto &entry = dep.entry.get();
		auto &catalog_set = *entry.set;
		auto dependency_entry = catalog_set.GetEntryInternal(transaction, entry.name, nullptr);
		if (!dependency_entry) {
			// the dependent object was already deleted, no conflict
			continue;
		}
		if (dep.dependency_type == DependencyType::DEPENDENCY_OWNS) {
			// the dependent object is owned by the current object
			owned_objects_to_add.push_back(dep.entry);
			continue;
		}
		// conflict: attempting to alter this object but the dependent object still exists
		// no cascade and there are objects that depend on this object: throw error
		throw DependencyException("Cannot alter entry \"%s\" because there are entries that "
		                          "depend on it.",
		                          old_obj.name);
	}
	// add the new object to the dependents_map of each object that it depends on
	auto &old_dependencies = dependencies_map[old_obj];
<<<<<<< HEAD
	vector<CatalogEntry *> to_delete;
	for (auto &dependency : old_dependencies) {
		if (dependency->type == CatalogType::TYPE_ENTRY) {
			auto &user_type = dependency->Cast<TypeCatalogEntry>();
			auto &table = new_obj->Cast<TableCatalogEntry>();
=======
	catalog_entry_vector_t to_delete;
	for (auto &dep : old_dependencies) {
		auto &dependency = dep.get();
		if (dependency.type == CatalogType::TYPE_ENTRY) {
			auto &user_type = dependency.Cast<TypeCatalogEntry>();
			auto &table = new_obj.Cast<TableCatalogEntry>();
>>>>>>> da69aeaa
			bool deleted_dependency = true;
			for (auto &column : table.GetColumns().Logical()) {
				if (column.Type() == user_type.user_type) {
					deleted_dependency = false;
					break;
				}
			}
			if (deleted_dependency) {
				to_delete.push_back(dependency);
				continue;
			}
		}
		dependents_map[dependency].insert(new_obj);
	}
	for (auto &dep : to_delete) {
		auto &dependency = dep.get();
		old_dependencies.erase(dependency);
		dependents_map[dependency].erase(old_obj);
	}

	// We might have to add a type dependency
	catalog_entry_vector_t to_add;
	if (new_obj.type == CatalogType::TABLE_ENTRY) {
		auto &table = new_obj.Cast<TableCatalogEntry>();
		for (auto &column : table.GetColumns().Logical()) {
			auto user_type_catalog = EnumType::GetCatalog(column.Type());
			if (user_type_catalog) {
				to_add.push_back(*user_type_catalog);
			}
		}
	}
	// add the new object to the dependency manager
	dependents_map[new_obj] = dependency_set_t();
	dependencies_map[new_obj] = old_dependencies;

	for (auto &dependency : to_add) {
		dependencies_map[new_obj].insert(dependency);
		dependents_map[dependency].insert(new_obj);
	}

	for (auto &dependency : owned_objects_to_add) {
		dependents_map[new_obj].insert(Dependency(dependency, DependencyType::DEPENDENCY_OWNS));
		dependents_map[dependency].insert(Dependency(new_obj, DependencyType::DEPENDENCY_OWNED_BY));
		dependencies_map[new_obj].insert(dependency);
	}
}

void DependencyManager::EraseObject(CatalogEntry &object) {
	// obtain the writing lock
	EraseObjectInternal(object);
}

void DependencyManager::EraseObjectInternal(CatalogEntry &object) {
	if (dependents_map.find(object) == dependents_map.end()) {
		// dependencies already removed
		return;
	}
	D_ASSERT(dependents_map.find(object) != dependents_map.end());
	D_ASSERT(dependencies_map.find(object) != dependencies_map.end());
	// now for each of the dependencies, erase the entries from the dependents_map
	for (auto &dependency : dependencies_map[object]) {
		auto entry = dependents_map.find(dependency);
		if (entry != dependents_map.end()) {
			D_ASSERT(entry->second.find(object) != entry->second.end());
			entry->second.erase(object);
		}
	}
	// erase the dependents and dependencies for this object
	dependents_map.erase(object);
	dependencies_map.erase(object);
}

void DependencyManager::Scan(const std::function<void(CatalogEntry &, CatalogEntry &, DependencyType)> &callback) {
	lock_guard<mutex> write_lock(catalog.GetWriteLock());
	for (auto &entry : dependents_map) {
		for (auto &dependent : entry.second) {
			callback(entry.first, dependent.entry, dependent.dependency_type);
		}
	}
}

void DependencyManager::AddOwnership(CatalogTransaction transaction, CatalogEntry &owner, CatalogEntry &entry) {
	// lock the catalog for writing
	lock_guard<mutex> write_lock(catalog.GetWriteLock());

	// If the owner is already owned by something else, throw an error
	for (auto &dep : dependents_map[owner]) {
		if (dep.dependency_type == DependencyType::DEPENDENCY_OWNED_BY) {
			throw DependencyException(owner.name + " already owned by " + dep.entry.get().name);
		}
	}

	// If the entry is already owned, throw an error
	for (auto &dep : dependents_map[entry]) {
		// if the entry is already owned, throw error
		if (&dep.entry.get() != &owner) {
			throw DependencyException(entry.name + " already depends on " + dep.entry.get().name);
		}
		// if the entry owns the owner, throw error
		if (&dep.entry.get() == &owner && dep.dependency_type == DependencyType::DEPENDENCY_OWNS) {
			throw DependencyException(entry.name + " already owns " + owner.name +
			                          ". Cannot have circular dependencies");
		}
	}

	// Emplace guarantees that the same object cannot be inserted twice in the unordered_set
	// In the case AddOwnership is called twice, because of emplace, the object will not be repeated in the set.
	// We use an automatic dependency because if the Owner gets deleted, then the owned objects are also deleted
	dependents_map[owner].emplace(entry, DependencyType::DEPENDENCY_OWNS);
	dependents_map[entry].emplace(owner, DependencyType::DEPENDENCY_OWNED_BY);
	dependencies_map[owner].emplace(entry);
}

} // namespace duckdb<|MERGE_RESOLUTION|>--- conflicted
+++ resolved
@@ -106,20 +106,12 @@
 	}
 	// add the new object to the dependents_map of each object that it depends on
 	auto &old_dependencies = dependencies_map[old_obj];
-<<<<<<< HEAD
-	vector<CatalogEntry *> to_delete;
-	for (auto &dependency : old_dependencies) {
-		if (dependency->type == CatalogType::TYPE_ENTRY) {
-			auto &user_type = dependency->Cast<TypeCatalogEntry>();
-			auto &table = new_obj->Cast<TableCatalogEntry>();
-=======
 	catalog_entry_vector_t to_delete;
 	for (auto &dep : old_dependencies) {
 		auto &dependency = dep.get();
 		if (dependency.type == CatalogType::TYPE_ENTRY) {
 			auto &user_type = dependency.Cast<TypeCatalogEntry>();
 			auto &table = new_obj.Cast<TableCatalogEntry>();
->>>>>>> da69aeaa
 			bool deleted_dependency = true;
 			for (auto &column : table.GetColumns().Logical()) {
 				if (column.Type() == user_type.user_type) {
