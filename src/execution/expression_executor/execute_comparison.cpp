#include "duckdb/common/vector_operations/vector_operations.hpp"
#include "duckdb/execution/expression_executor.hpp"
#include "duckdb/planner/expression/bound_comparison_expression.hpp"
#include "duckdb/common/operator/comparison_operators.hpp"
#include "duckdb/common/vector_operations/binary_executor.hpp"

namespace duckdb {

unique_ptr<ExpressionState> ExpressionExecutor::InitializeState(const BoundComparisonExpression &expr,
                                                                ExpressionExecutorState &root) {
	auto result = make_unique<ExpressionState>(expr, root);
	result->AddChild(expr.left.get());
	result->AddChild(expr.right.get());
	result->Finalize();
	return result;
}

void ExpressionExecutor::Execute(const BoundComparisonExpression &expr, ExpressionState *state,
                                 const SelectionVector *sel, idx_t count, Vector &result) {
	// resolve the children
	Vector left, right;
	left.Reference(state->intermediate_chunk.data[0]);
	right.Reference(state->intermediate_chunk.data[1]);

	Execute(*expr.left, state->child_states[0].get(), sel, count, left);
	Execute(*expr.right, state->child_states[1].get(), sel, count, right);

	switch (expr.type) {
	case ExpressionType::COMPARE_EQUAL:
		VectorOperations::Equals(left, right, result, count);
		break;
	case ExpressionType::COMPARE_NOTEQUAL:
		VectorOperations::NotEquals(left, right, result, count);
		break;
	case ExpressionType::COMPARE_LESSTHAN:
		VectorOperations::LessThan(left, right, result, count);
		break;
	case ExpressionType::COMPARE_GREATERTHAN:
		VectorOperations::GreaterThan(left, right, result, count);
		break;
	case ExpressionType::COMPARE_LESSTHANOREQUALTO:
		VectorOperations::LessThanEquals(left, right, result, count);
		break;
	case ExpressionType::COMPARE_GREATERTHANOREQUALTO:
		VectorOperations::GreaterThanEquals(left, right, result, count);
		break;
	case ExpressionType::COMPARE_DISTINCT_FROM:
		VectorOperations::DistinctFrom(left, right, result, count);
		break;
	case ExpressionType::COMPARE_NOT_DISTINCT_FROM:
		VectorOperations::NotDistinctFrom(left, right, result, count);
		break;
	default:
		throw NotImplementedException("Unknown comparison type!");
	}
}

template <typename OP>
static idx_t StructSelectOperation(Vector &left, Vector &right, const SelectionVector *sel, idx_t count,
                                   SelectionVector *true_sel, SelectionVector *false_sel);

template <typename OP>
static idx_t ListSelectOperation(Vector &left, Vector &right, const SelectionVector *sel, idx_t count,
                                 SelectionVector *true_sel, SelectionVector *false_sel);

template <class OP>
static idx_t TemplatedSelectOperation(Vector &left, Vector &right, const SelectionVector *sel, idx_t count,
                                      SelectionVector *true_sel, SelectionVector *false_sel) {
	// the inplace loops take the result as the last parameter
	switch (left.GetType().InternalType()) {
	case PhysicalType::BOOL:
	case PhysicalType::INT8:
		return BinaryExecutor::Select<int8_t, int8_t, OP>(left, right, sel, count, true_sel, false_sel);
	case PhysicalType::INT16:
		return BinaryExecutor::Select<int16_t, int16_t, OP>(left, right, sel, count, true_sel, false_sel);
	case PhysicalType::INT32:
		return BinaryExecutor::Select<int32_t, int32_t, OP>(left, right, sel, count, true_sel, false_sel);
	case PhysicalType::INT64:
		return BinaryExecutor::Select<int64_t, int64_t, OP>(left, right, sel, count, true_sel, false_sel);
	case PhysicalType::UINT8:
		return BinaryExecutor::Select<uint8_t, uint8_t, OP>(left, right, sel, count, true_sel, false_sel);
	case PhysicalType::UINT16:
		return BinaryExecutor::Select<uint16_t, uint16_t, OP>(left, right, sel, count, true_sel, false_sel);
	case PhysicalType::UINT32:
		return BinaryExecutor::Select<uint32_t, uint32_t, OP>(left, right, sel, count, true_sel, false_sel);
	case PhysicalType::UINT64:
		return BinaryExecutor::Select<uint64_t, uint64_t, OP>(left, right, sel, count, true_sel, false_sel);
	case PhysicalType::INT128:
		return BinaryExecutor::Select<hugeint_t, hugeint_t, OP>(left, right, sel, count, true_sel, false_sel);
	case PhysicalType::POINTER:
		return BinaryExecutor::Select<uintptr_t, uintptr_t, OP>(left, right, sel, count, true_sel, false_sel);
	case PhysicalType::FLOAT:
		return BinaryExecutor::Select<float, float, OP>(left, right, sel, count, true_sel, false_sel);
	case PhysicalType::DOUBLE:
		return BinaryExecutor::Select<double, double, OP>(left, right, sel, count, true_sel, false_sel);
	case PhysicalType::INTERVAL:
		return BinaryExecutor::Select<interval_t, interval_t, OP>(left, right, sel, count, true_sel, false_sel);
	case PhysicalType::VARCHAR:
		return BinaryExecutor::Select<string_t, string_t, OP>(left, right, sel, count, true_sel, false_sel);
	case PhysicalType::STRUCT:
		return StructSelectOperation<OP>(left, right, sel, count, true_sel, false_sel);
	case PhysicalType::LIST:
		return ListSelectOperation<OP>(left, right, sel, count, true_sel, false_sel);
	default:
		throw InvalidTypeException(left.GetType(), "Invalid type for comparison");
	}
}

struct PositionComparator {

	// Select the rows that definitely match.
	template <typename OP>
	static idx_t Definite(Vector &left, Vector &right, const SelectionVector *sel, idx_t count,
	                      SelectionVector *true_sel, SelectionVector &false_sel) {
		return TemplatedSelectOperation<OP>(left, right, sel, count, true_sel, &false_sel);
	}

	// Select the possible rows that need further testing.
	// Usually this means Is Not Distinct, as those are the semantics used by Postges
	template <typename OP>
	static idx_t Possible(Vector &left, Vector &right, const SelectionVector *sel, idx_t count,
	                      SelectionVector &true_sel, SelectionVector *false_sel) {
		return VectorOperations::SelectNotDistinctFrom(left, right, sel, count, &true_sel, false_sel);
	}

	// Select the matching rows for the final position.
	// Usually the OP can tie break correctly
	template <typename OP>
	static idx_t Final(Vector &left, Vector &right, const SelectionVector *sel, idx_t count, SelectionVector *true_sel,
	                   SelectionVector *false_sel) {
		return TemplatedSelectOperation<OP>(left, right, sel, count, true_sel, false_sel);
	}

	// Tie-break based on length when one of the sides has been exhausted, returning true if the LHS matches.
	// This essentially means that the existing positions compare equal.
	// Default to the same semantics as the OP for idx_t. This works in most cases.
	template <typename OP>
	static bool TieBreak(const idx_t lpos, const idx_t rpos) {
		return OP::Operation(lpos, rpos);
	}
};

// Equals must always check every column
template <>
idx_t PositionComparator::Definite<duckdb::Equals>(Vector &left, Vector &right, const SelectionVector *sel, idx_t count,
                                                   SelectionVector *true_sel, SelectionVector &false_sel) {
	return 0;
}

template <>
idx_t PositionComparator::Final<duckdb::Equals>(Vector &left, Vector &right, const SelectionVector *sel, idx_t count,
                                                SelectionVector *true_sel, SelectionVector *false_sel) {
	return VectorOperations::SelectNotDistinctFrom(left, right, sel, count, true_sel, false_sel);
}

// NotEquals must check everything that matched
template <>
idx_t PositionComparator::Definite<duckdb::NotEquals>(Vector &left, Vector &right, const SelectionVector *sel,
                                                      idx_t count, SelectionVector *true_sel,
                                                      SelectionVector &false_sel) {
	return VectorOperations::SelectDistinctFrom(left, right, sel, count, true_sel, &false_sel);
}

template <>
idx_t PositionComparator::Possible<duckdb::NotEquals>(Vector &left, Vector &right, const SelectionVector *sel,
                                                      idx_t count, SelectionVector &true_sel,
                                                      SelectionVector *false_sel) {
	return count;
}

template <>
idx_t PositionComparator::Final<duckdb::NotEquals>(Vector &left, Vector &right, const SelectionVector *sel, idx_t count,
                                                   SelectionVector *true_sel, SelectionVector *false_sel) {
	return VectorOperations::SelectDistinctFrom(left, right, sel, count, true_sel, false_sel);
}

// Non-strict inequalities must use strict comparisons for Definite
template <>
idx_t PositionComparator::Definite<duckdb::LessThanEquals>(Vector &left, Vector &right, const SelectionVector *sel,
                                                           idx_t count, SelectionVector *true_sel,
                                                           SelectionVector &false_sel) {
	return TemplatedSelectOperation<duckdb::LessThan>(left, right, sel, count, true_sel, &false_sel);
}

template <>
idx_t PositionComparator::Definite<duckdb::GreaterThanEquals>(Vector &left, Vector &right, const SelectionVector *sel,
                                                              idx_t count, SelectionVector *true_sel,
                                                              SelectionVector &false_sel) {
	return TemplatedSelectOperation<duckdb::GreaterThan>(left, right, sel, count, true_sel, &false_sel);
}

<<<<<<< HEAD
static inline SelectionVector *InitializeSelection(SelectionVector &vec, SelectionVector *sel) {
	if (sel) {
		vec.Initialize(sel->data());
		sel = &vec;
	}
	return sel;
}

static inline void AppendSelection(SelectionVector *sel, idx_t &count, const idx_t idx) {
	if (sel) {
		sel->set_index(count, idx);
	}
	++count;
}

static inline void AdvanceSelection(SelectionVector *sel, idx_t completed) {
	if (sel) {
		sel->Initialize(sel->data() + completed);
	}
}

static inline const SelectionVector *SelectNotNull(VectorData &ldata, VectorData &rdata, idx_t &count,
                                                   const SelectionVector *sel, SelectionVector *false_sel,
=======
static inline const SelectionVector *SelectNotNull(VectorData &ldata, VectorData &rdata, idx_t &count,
                                                   const SelectionVector *sel, OptionalSelection &false_vec,
>>>>>>> 906c5192
                                                   SelectionVector &maybe_vec) {

	//	We need multiple, real selections
	if (!sel) {
		sel = &FlatVector::INCREMENTAL_SELECTION_VECTOR;
	}

	// For top-level comparisons, NULL semantics are in effect,
	// so filter out any NULLs
	if (!ldata.validity.AllValid() || !rdata.validity.AllValid()) {
		idx_t true_count = 0;
		idx_t false_count = 0;
		for (idx_t i = 0; i < count; ++i) {
			const auto idx = sel->get_index(i);
			if (!ldata.validity.RowIsValid(idx) || !rdata.validity.RowIsValid(idx)) {
<<<<<<< HEAD
				AppendSelection(false_sel, false_count, idx);
			} else {
				AppendSelection(&maybe_vec, true_count, idx);
			}
		}
		AdvanceSelection(false_sel, false_count);
=======
				false_vec.Append(false_count, idx);
			} else {
				maybe_vec.set_index(true_count++, idx);
			}
		}
		false_vec.Advance(false_count);
>>>>>>> 906c5192

		sel = &maybe_vec;
		count = true_count;
	}

	return sel;
}

<<<<<<< HEAD
static inline void GetStructChildren(Vector &v, const idx_t vcount, vector<Vector> &struct_vectors) {
	if (v.GetVectorType() == VectorType::DICTIONARY_VECTOR) {
		auto &child = DictionaryVector::Child(v);
		auto &dict_sel = DictionaryVector::SelVector(v);
		auto &children = StructVector::GetEntries(child);
		for (auto &struct_child : children) {
			Vector struct_vector;
			struct_vector.Slice(*struct_child, dict_sel, vcount);
			struct_vectors.push_back(move(struct_vector));
		}
	} else {
		auto &children = StructVector::GetEntries(v);
		for (auto &struct_child : children) {
			Vector struct_vector;
			struct_vector.Reference(*struct_child);
			struct_vectors.push_back(move(struct_vector));
		}
	}
}

=======
>>>>>>> 906c5192
template <typename OP>
static idx_t StructSelectOperation(Vector &left, Vector &right, const SelectionVector *sel, idx_t count,
                                   SelectionVector *true_sel, SelectionVector *false_sel) {
	idx_t result = 0;

	// Incrementally fill in successes and failures as we discover them
<<<<<<< HEAD
	SelectionVector true_vec;
	true_sel = InitializeSelection(true_vec, true_sel);

	SelectionVector false_vec;
	false_sel = InitializeSelection(false_vec, false_sel);
=======
	OptionalSelection true_vec(true_sel);
	OptionalSelection false_vec(false_sel);
>>>>>>> 906c5192

	// For top-level comparisons, NULL semantics are in effect,
	// so filter out any NULLs
	VectorData ldata, rdata;
	left.Orrify(count, ldata);
	right.Orrify(count, rdata);

	SelectionVector maybe_vec(count);
<<<<<<< HEAD
	sel = SelectNotNull(ldata, rdata, count, sel, false_sel, maybe_vec);

	vector<Vector> lchildren;
	GetStructChildren(left, count, lchildren);

	vector<Vector> rchildren;
	GetStructChildren(right, count, rchildren);

=======
	sel = SelectNotNull(ldata, rdata, count, sel, false_vec, maybe_vec);

	auto &lchildren = StructVector::GetEntries(left);
	auto &rchildren = StructVector::GetEntries(right);
>>>>>>> 906c5192
	D_ASSERT(lchildren.size() == rchildren.size());

	idx_t col_no = 0;
	for (; col_no < lchildren.size() - 1; ++col_no) {
<<<<<<< HEAD
		auto &lchild = lchildren[col_no];
		auto &rchild = rchildren[col_no];

		// Find everything that definitely matches
		auto definite = PositionComparator::Definite<OP>(lchild, rchild, sel, count, true_sel, maybe_vec);
		AdvanceSelection(true_sel, definite);
=======
		auto &lchild = *lchildren[col_no];
		auto &rchild = *rchildren[col_no];

		// Find everything that definitely matches
		auto definite = PositionComparator::Definite<OP>(lchild, rchild, sel, count, true_vec, maybe_vec);
		true_vec.Advance(definite);
>>>>>>> 906c5192
		count -= definite;
		result += definite;

		// Find what might match on the next position
		idx_t possible = 0;
		if (definite > 0) {
<<<<<<< HEAD
			possible = PositionComparator::Possible<OP>(lchild, rchild, &maybe_vec, count, maybe_vec, false_sel);
=======
			possible = PositionComparator::Possible<OP>(lchild, rchild, &maybe_vec, count, maybe_vec, false_vec);
>>>>>>> 906c5192
			sel = &maybe_vec;
		} else {
			// If there were no definite matches, then for speed,
			// maybe_vec may not have been filled in.
<<<<<<< HEAD
			possible = PositionComparator::Possible<OP>(lchild, rchild, sel, count, maybe_vec, false_sel);
=======
			possible = PositionComparator::Possible<OP>(lchild, rchild, sel, count, maybe_vec, false_vec);
>>>>>>> 906c5192

			// If everything is still possible, then for speed,
			// maybe_vec may not have been filled in.
			if (possible != count) {
				sel = &maybe_vec;
			}
		}

<<<<<<< HEAD
		AdvanceSelection(false_sel, (count - possible));
=======
		false_vec.Advance((count - possible));
>>>>>>> 906c5192

		count = possible;
	}

	//	Find everything that matches the last column exactly
<<<<<<< HEAD
	result += PositionComparator::Final<OP>(lchildren[col_no], rchildren[col_no], sel, count, true_sel, false_sel);
=======
	auto &lchild = *lchildren[col_no];
	auto &rchild = *rchildren[col_no];
	result += PositionComparator::Final<OP>(lchild, rchild, sel, count, true_vec, false_vec);
>>>>>>> 906c5192

	return result;
}

template <typename OP>
static idx_t ListSelectOperation(Vector &left, Vector &right, const SelectionVector *sel, idx_t count,
                                 SelectionVector *true_sel, SelectionVector *false_sel) {
	idx_t result = 0;

	// Incrementally fill in successes and failures as we discover them
<<<<<<< HEAD
	SelectionVector true_vec;
	true_sel = InitializeSelection(true_vec, true_sel);

	SelectionVector false_vec;
	false_sel = InitializeSelection(false_vec, false_sel);
=======
	OptionalSelection true_vec(true_sel);
	OptionalSelection false_vec(false_sel);
>>>>>>> 906c5192

	// For top-level comparisons, NULL semantics are in effect,
	// so filter out any NULL LISTs
	VectorData lvdata, rvdata;
	left.Orrify(count, lvdata);
	right.Orrify(count, rvdata);

	SelectionVector maybe_vec(count);
<<<<<<< HEAD
	sel = SelectNotNull(lvdata, rvdata, count, sel, false_sel, maybe_vec);
=======
	sel = SelectNotNull(lvdata, rvdata, count, sel, false_vec, maybe_vec);
>>>>>>> 906c5192

	if (count == 0) {
		return count;
	}

	// The cursors provide a means of mapping the selected list to a current position in that list.
	// We use them to create dictionary views of the children so we can vectorise the positional comparisons.
	// Note that they only need to be as large as the parent because only one entry is active per LIST.
	SelectionVector lcursor(count);
	SelectionVector rcursor(count);

	const auto ldata = (const list_entry_t *)lvdata.data;
	const auto rdata = (const list_entry_t *)rvdata.data;

	for (idx_t i = 0; i < count; ++i) {
		const idx_t idx = sel->get_index(i);
		const auto &lentry = ldata[idx];
		const auto &rentry = rdata[idx];
		lcursor.set_index(idx, lentry.offset);
		rcursor.set_index(idx, rentry.offset);
	}

	Vector lchild;
	lchild.Slice(ListVector::GetEntry(left), lcursor, count);

	Vector rchild;
	rchild.Slice(ListVector::GetEntry(right), rcursor, count);

	// To perform the positional comparison, we use a vectorisation of the following algorithm:
	// bool CompareLists(T *left, idx_t nleft, T *right, nright) {
	// 	for (idx_t pos = 0; ; ++pos) {
	// 		if (nleft == pos || nright == pos)
	// 			return OP::TieBreak(nleft, nright);
	// 		if (OP::Definite(*left, *right))
	// 			return true;
	// 		if (!OP::Maybe(*left, *right))
	// 			return false;
	// 		}
	//	 	++left, ++right;
	// 	}
	// }
	for (idx_t pos = 0; count > 0; ++pos) {
		// Tie-break the pairs where one of the LISTs is exhausted.
		idx_t true_count = 0;
		idx_t false_count = 0;
		idx_t remaining = 0;
		for (idx_t i = 0; i < count; ++i) {
			const auto idx = sel->get_index(i);
			const auto &lentry = ldata[idx];
			const auto &rentry = rdata[idx];
			if (lentry.length == pos || rentry.length == pos) {
				if (PositionComparator::TieBreak<OP>(lentry.length, rentry.length)) {
<<<<<<< HEAD
					AppendSelection(true_sel, true_count, idx);
				} else {
					AppendSelection(false_sel, false_count, idx);
				}
			} else {
				AppendSelection(&maybe_vec, remaining, idx);
			}
		}
		AdvanceSelection(true_sel, true_count);
		AdvanceSelection(false_sel, false_count);
=======
					true_vec.Append(true_count, idx);
				} else {
					false_vec.Append(false_count, idx);
				}
			} else {
				maybe_vec.set_index(remaining++, idx);
			}
		}
		true_vec.Advance(true_count);
		false_vec.Advance(false_count);
>>>>>>> 906c5192
		count = remaining;
		sel = &maybe_vec;
		result += true_count;

		// Find everything that definitely matches
<<<<<<< HEAD
		auto definite = PositionComparator::Definite<OP>(lchild, rchild, sel, count, true_sel, maybe_vec);
		AdvanceSelection(true_sel, definite);
=======
		auto definite = PositionComparator::Definite<OP>(lchild, rchild, sel, count, true_vec, maybe_vec);
		true_vec.Advance(definite);
>>>>>>> 906c5192
		result += definite;
		count -= definite;

		// Find what might match on the next position
		idx_t possible = 0;
		if (definite > 0) {
<<<<<<< HEAD
			possible = PositionComparator::Possible<OP>(lchild, rchild, &maybe_vec, count, maybe_vec, false_sel);
=======
			possible = PositionComparator::Possible<OP>(lchild, rchild, &maybe_vec, count, maybe_vec, false_vec);
>>>>>>> 906c5192
			sel = &maybe_vec;
		} else {
			// If there were no definite matches, then for speed,
			// maybe_vec may not have been filled in, so we reuse sel.
<<<<<<< HEAD
			possible = PositionComparator::Possible<OP>(lchild, rchild, sel, count, maybe_vec, false_sel);
=======
			possible = PositionComparator::Possible<OP>(lchild, rchild, sel, count, maybe_vec, false_vec);
>>>>>>> 906c5192

			// If everything is still possible, then for speed,
			// maybe_vec may not have been filled in, so we reuse sel.
			if (possible != count) {
				sel = &maybe_vec;
			}
		}
<<<<<<< HEAD
		AdvanceSelection(false_sel, (count - possible));
=======
		false_vec.Advance(count - possible);
>>>>>>> 906c5192
		count = possible;

		// Increment the cursors
		for (idx_t i = 0; i < count; ++i) {
			const auto idx = sel->get_index(i);
			lcursor.set_index(idx, lcursor.get_index(idx) + 1);
			rcursor.set_index(idx, rcursor.get_index(idx) + 1);
		}
	}

	return result;
}

idx_t VectorOperations::Equals(Vector &left, Vector &right, const SelectionVector *sel, idx_t count,
                               SelectionVector *true_sel, SelectionVector *false_sel) {
	return TemplatedSelectOperation<duckdb::Equals>(left, right, sel, count, true_sel, false_sel);
}

idx_t VectorOperations::NotEquals(Vector &left, Vector &right, const SelectionVector *sel, idx_t count,
                                  SelectionVector *true_sel, SelectionVector *false_sel) {
	return TemplatedSelectOperation<duckdb::NotEquals>(left, right, sel, count, true_sel, false_sel);
}

idx_t VectorOperations::GreaterThan(Vector &left, Vector &right, const SelectionVector *sel, idx_t count,
                                    SelectionVector *true_sel, SelectionVector *false_sel) {
	return TemplatedSelectOperation<duckdb::LessThan>(left, right, sel, count, true_sel, false_sel);
}

idx_t VectorOperations::GreaterThanEquals(Vector &left, Vector &right, const SelectionVector *sel, idx_t count,
                                          SelectionVector *true_sel, SelectionVector *false_sel) {
	return TemplatedSelectOperation<duckdb::GreaterThan>(left, right, sel, count, true_sel, false_sel);
}

idx_t VectorOperations::LessThan(Vector &left, Vector &right, const SelectionVector *sel, idx_t count,
                                 SelectionVector *true_sel, SelectionVector *false_sel) {
	return TemplatedSelectOperation<duckdb::LessThanEquals>(left, right, sel, count, true_sel, false_sel);
}

idx_t VectorOperations::LessThanEquals(Vector &left, Vector &right, const SelectionVector *sel, idx_t count,
                                       SelectionVector *true_sel, SelectionVector *false_sel) {
	return TemplatedSelectOperation<duckdb::GreaterThanEquals>(left, right, sel, count, true_sel, false_sel);
}

idx_t ExpressionExecutor::Select(const BoundComparisonExpression &expr, ExpressionState *state,
                                 const SelectionVector *sel, idx_t count, SelectionVector *true_sel,
                                 SelectionVector *false_sel) {
	// resolve the children
	Vector left, right;
	left.Reference(state->intermediate_chunk.data[0]);
	right.Reference(state->intermediate_chunk.data[1]);

	Execute(*expr.left, state->child_states[0].get(), sel, count, left);
	Execute(*expr.right, state->child_states[1].get(), sel, count, right);

	switch (expr.type) {
	case ExpressionType::COMPARE_EQUAL:
		return VectorOperations::Equals(left, right, sel, count, true_sel, false_sel);
	case ExpressionType::COMPARE_NOTEQUAL:
		return VectorOperations::NotEquals(left, right, sel, count, true_sel, false_sel);
	case ExpressionType::COMPARE_LESSTHAN:
		return VectorOperations::GreaterThan(left, right, sel, count, true_sel, false_sel);
	case ExpressionType::COMPARE_GREATERTHAN:
		return VectorOperations::GreaterThanEquals(left, right, sel, count, true_sel, false_sel);
	case ExpressionType::COMPARE_LESSTHANOREQUALTO:
		return VectorOperations::LessThan(left, right, sel, count, true_sel, false_sel);
	case ExpressionType::COMPARE_GREATERTHANOREQUALTO:
		return VectorOperations::LessThanEquals(left, right, sel, count, true_sel, false_sel);
	case ExpressionType::COMPARE_DISTINCT_FROM:
		return VectorOperations::SelectDistinctFrom(left, right, sel, count, true_sel, false_sel);
	case ExpressionType::COMPARE_NOT_DISTINCT_FROM:
		return VectorOperations::SelectNotDistinctFrom(left, right, sel, count, true_sel, false_sel);
	default:
		throw NotImplementedException("Unknown comparison type!");
	}
}

} // namespace duckdb<|MERGE_RESOLUTION|>--- conflicted
+++ resolved
@@ -189,34 +189,8 @@
 	return TemplatedSelectOperation<duckdb::GreaterThan>(left, right, sel, count, true_sel, &false_sel);
 }
 
-<<<<<<< HEAD
-static inline SelectionVector *InitializeSelection(SelectionVector &vec, SelectionVector *sel) {
-	if (sel) {
-		vec.Initialize(sel->data());
-		sel = &vec;
-	}
-	return sel;
-}
-
-static inline void AppendSelection(SelectionVector *sel, idx_t &count, const idx_t idx) {
-	if (sel) {
-		sel->set_index(count, idx);
-	}
-	++count;
-}
-
-static inline void AdvanceSelection(SelectionVector *sel, idx_t completed) {
-	if (sel) {
-		sel->Initialize(sel->data() + completed);
-	}
-}
-
-static inline const SelectionVector *SelectNotNull(VectorData &ldata, VectorData &rdata, idx_t &count,
-                                                   const SelectionVector *sel, SelectionVector *false_sel,
-=======
 static inline const SelectionVector *SelectNotNull(VectorData &ldata, VectorData &rdata, idx_t &count,
                                                    const SelectionVector *sel, OptionalSelection &false_vec,
->>>>>>> 906c5192
                                                    SelectionVector &maybe_vec) {
 
 	//	We need multiple, real selections
@@ -232,21 +206,12 @@
 		for (idx_t i = 0; i < count; ++i) {
 			const auto idx = sel->get_index(i);
 			if (!ldata.validity.RowIsValid(idx) || !rdata.validity.RowIsValid(idx)) {
-<<<<<<< HEAD
-				AppendSelection(false_sel, false_count, idx);
-			} else {
-				AppendSelection(&maybe_vec, true_count, idx);
-			}
-		}
-		AdvanceSelection(false_sel, false_count);
-=======
 				false_vec.Append(false_count, idx);
 			} else {
 				maybe_vec.set_index(true_count++, idx);
 			}
 		}
 		false_vec.Advance(false_count);
->>>>>>> 906c5192
 
 		sel = &maybe_vec;
 		count = true_count;
@@ -255,45 +220,14 @@
 	return sel;
 }
 
-<<<<<<< HEAD
-static inline void GetStructChildren(Vector &v, const idx_t vcount, vector<Vector> &struct_vectors) {
-	if (v.GetVectorType() == VectorType::DICTIONARY_VECTOR) {
-		auto &child = DictionaryVector::Child(v);
-		auto &dict_sel = DictionaryVector::SelVector(v);
-		auto &children = StructVector::GetEntries(child);
-		for (auto &struct_child : children) {
-			Vector struct_vector;
-			struct_vector.Slice(*struct_child, dict_sel, vcount);
-			struct_vectors.push_back(move(struct_vector));
-		}
-	} else {
-		auto &children = StructVector::GetEntries(v);
-		for (auto &struct_child : children) {
-			Vector struct_vector;
-			struct_vector.Reference(*struct_child);
-			struct_vectors.push_back(move(struct_vector));
-		}
-	}
-}
-
-=======
->>>>>>> 906c5192
 template <typename OP>
 static idx_t StructSelectOperation(Vector &left, Vector &right, const SelectionVector *sel, idx_t count,
                                    SelectionVector *true_sel, SelectionVector *false_sel) {
 	idx_t result = 0;
 
 	// Incrementally fill in successes and failures as we discover them
-<<<<<<< HEAD
-	SelectionVector true_vec;
-	true_sel = InitializeSelection(true_vec, true_sel);
-
-	SelectionVector false_vec;
-	false_sel = InitializeSelection(false_vec, false_sel);
-=======
 	OptionalSelection true_vec(true_sel);
 	OptionalSelection false_vec(false_sel);
->>>>>>> 906c5192
 
 	// For top-level comparisons, NULL semantics are in effect,
 	// so filter out any NULLs
@@ -302,60 +236,32 @@
 	right.Orrify(count, rdata);
 
 	SelectionVector maybe_vec(count);
-<<<<<<< HEAD
-	sel = SelectNotNull(ldata, rdata, count, sel, false_sel, maybe_vec);
-
-	vector<Vector> lchildren;
-	GetStructChildren(left, count, lchildren);
-
-	vector<Vector> rchildren;
-	GetStructChildren(right, count, rchildren);
-
-=======
 	sel = SelectNotNull(ldata, rdata, count, sel, false_vec, maybe_vec);
 
 	auto &lchildren = StructVector::GetEntries(left);
 	auto &rchildren = StructVector::GetEntries(right);
->>>>>>> 906c5192
 	D_ASSERT(lchildren.size() == rchildren.size());
 
 	idx_t col_no = 0;
 	for (; col_no < lchildren.size() - 1; ++col_no) {
-<<<<<<< HEAD
-		auto &lchild = lchildren[col_no];
-		auto &rchild = rchildren[col_no];
-
-		// Find everything that definitely matches
-		auto definite = PositionComparator::Definite<OP>(lchild, rchild, sel, count, true_sel, maybe_vec);
-		AdvanceSelection(true_sel, definite);
-=======
 		auto &lchild = *lchildren[col_no];
 		auto &rchild = *rchildren[col_no];
 
 		// Find everything that definitely matches
 		auto definite = PositionComparator::Definite<OP>(lchild, rchild, sel, count, true_vec, maybe_vec);
 		true_vec.Advance(definite);
->>>>>>> 906c5192
 		count -= definite;
 		result += definite;
 
 		// Find what might match on the next position
 		idx_t possible = 0;
 		if (definite > 0) {
-<<<<<<< HEAD
-			possible = PositionComparator::Possible<OP>(lchild, rchild, &maybe_vec, count, maybe_vec, false_sel);
-=======
 			possible = PositionComparator::Possible<OP>(lchild, rchild, &maybe_vec, count, maybe_vec, false_vec);
->>>>>>> 906c5192
 			sel = &maybe_vec;
 		} else {
 			// If there were no definite matches, then for speed,
 			// maybe_vec may not have been filled in.
-<<<<<<< HEAD
-			possible = PositionComparator::Possible<OP>(lchild, rchild, sel, count, maybe_vec, false_sel);
-=======
 			possible = PositionComparator::Possible<OP>(lchild, rchild, sel, count, maybe_vec, false_vec);
->>>>>>> 906c5192
 
 			// If everything is still possible, then for speed,
 			// maybe_vec may not have been filled in.
@@ -364,23 +270,15 @@
 			}
 		}
 
-<<<<<<< HEAD
-		AdvanceSelection(false_sel, (count - possible));
-=======
 		false_vec.Advance((count - possible));
->>>>>>> 906c5192
 
 		count = possible;
 	}
 
 	//	Find everything that matches the last column exactly
-<<<<<<< HEAD
-	result += PositionComparator::Final<OP>(lchildren[col_no], rchildren[col_no], sel, count, true_sel, false_sel);
-=======
 	auto &lchild = *lchildren[col_no];
 	auto &rchild = *rchildren[col_no];
 	result += PositionComparator::Final<OP>(lchild, rchild, sel, count, true_vec, false_vec);
->>>>>>> 906c5192
 
 	return result;
 }
@@ -391,16 +289,8 @@
 	idx_t result = 0;
 
 	// Incrementally fill in successes and failures as we discover them
-<<<<<<< HEAD
-	SelectionVector true_vec;
-	true_sel = InitializeSelection(true_vec, true_sel);
-
-	SelectionVector false_vec;
-	false_sel = InitializeSelection(false_vec, false_sel);
-=======
 	OptionalSelection true_vec(true_sel);
 	OptionalSelection false_vec(false_sel);
->>>>>>> 906c5192
 
 	// For top-level comparisons, NULL semantics are in effect,
 	// so filter out any NULL LISTs
@@ -409,11 +299,7 @@
 	right.Orrify(count, rvdata);
 
 	SelectionVector maybe_vec(count);
-<<<<<<< HEAD
-	sel = SelectNotNull(lvdata, rvdata, count, sel, false_sel, maybe_vec);
-=======
 	sel = SelectNotNull(lvdata, rvdata, count, sel, false_vec, maybe_vec);
->>>>>>> 906c5192
 
 	if (count == 0) {
 		return count;
@@ -466,18 +352,6 @@
 			const auto &rentry = rdata[idx];
 			if (lentry.length == pos || rentry.length == pos) {
 				if (PositionComparator::TieBreak<OP>(lentry.length, rentry.length)) {
-<<<<<<< HEAD
-					AppendSelection(true_sel, true_count, idx);
-				} else {
-					AppendSelection(false_sel, false_count, idx);
-				}
-			} else {
-				AppendSelection(&maybe_vec, remaining, idx);
-			}
-		}
-		AdvanceSelection(true_sel, true_count);
-		AdvanceSelection(false_sel, false_count);
-=======
 					true_vec.Append(true_count, idx);
 				} else {
 					false_vec.Append(false_count, idx);
@@ -488,39 +362,25 @@
 		}
 		true_vec.Advance(true_count);
 		false_vec.Advance(false_count);
->>>>>>> 906c5192
 		count = remaining;
 		sel = &maybe_vec;
 		result += true_count;
 
 		// Find everything that definitely matches
-<<<<<<< HEAD
-		auto definite = PositionComparator::Definite<OP>(lchild, rchild, sel, count, true_sel, maybe_vec);
-		AdvanceSelection(true_sel, definite);
-=======
 		auto definite = PositionComparator::Definite<OP>(lchild, rchild, sel, count, true_vec, maybe_vec);
 		true_vec.Advance(definite);
->>>>>>> 906c5192
 		result += definite;
 		count -= definite;
 
 		// Find what might match on the next position
 		idx_t possible = 0;
 		if (definite > 0) {
-<<<<<<< HEAD
-			possible = PositionComparator::Possible<OP>(lchild, rchild, &maybe_vec, count, maybe_vec, false_sel);
-=======
 			possible = PositionComparator::Possible<OP>(lchild, rchild, &maybe_vec, count, maybe_vec, false_vec);
->>>>>>> 906c5192
 			sel = &maybe_vec;
 		} else {
 			// If there were no definite matches, then for speed,
 			// maybe_vec may not have been filled in, so we reuse sel.
-<<<<<<< HEAD
-			possible = PositionComparator::Possible<OP>(lchild, rchild, sel, count, maybe_vec, false_sel);
-=======
 			possible = PositionComparator::Possible<OP>(lchild, rchild, sel, count, maybe_vec, false_vec);
->>>>>>> 906c5192
 
 			// If everything is still possible, then for speed,
 			// maybe_vec may not have been filled in, so we reuse sel.
@@ -528,11 +388,7 @@
 				sel = &maybe_vec;
 			}
 		}
-<<<<<<< HEAD
-		AdvanceSelection(false_sel, (count - possible));
-=======
 		false_vec.Advance(count - possible);
->>>>>>> 906c5192
 		count = possible;
 
 		// Increment the cursors
