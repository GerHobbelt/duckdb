--- conflicted
+++ resolved
@@ -43,18 +43,6 @@
 	return make_uniq<VacuumGlobalSinkState>(*info);
 }
 
-<<<<<<< HEAD
-SinkResultType PhysicalVacuum::Sink(ExecutionContext &context, GlobalSinkState &gstate_p, LocalSinkState &lstate_p,
-                                    DataChunk &input) const {
-	auto &lstate = lstate_p.Cast<VacuumLocalSinkState>();
-	D_ASSERT(lstate.column_distinct_stats.size() == info->column_id_map.size());
-
-	for (idx_t col_idx = 0; col_idx < input.data.size(); col_idx++) {
-		if (!DistinctStatistics::TypeIsSupported(input.data[col_idx].GetType())) {
-			continue;
-		}
-		lstate.column_distinct_stats[col_idx]->Update(input.data[col_idx], input.size(), false);
-=======
 SinkResultType PhysicalVacuum::Sink(ExecutionContext &context, DataChunk &chunk, OperatorSinkInput &input) const {
 	auto &lstate = input.local_state.Cast<VacuumLocalSinkState>();
 	D_ASSERT(lstate.column_distinct_stats.size() == info->column_id_map.size());
@@ -64,7 +52,6 @@
 			continue;
 		}
 		lstate.column_distinct_stats[col_idx]->Update(chunk.data[col_idx], chunk.size(), false);
->>>>>>> da69aeaa
 	}
 
 	return SinkResultType::NEED_MORE_INPUT;
