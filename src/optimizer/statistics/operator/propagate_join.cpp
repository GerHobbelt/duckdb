--- conflicted
+++ resolved
@@ -210,11 +210,7 @@
 		for (auto &binding : right_bindings) {
 			auto stats = statistics_map.find(binding);
 			if (stats != statistics_map.end()) {
-<<<<<<< HEAD
-				stats->second->validity_stats = make_uniq<ValidityStatistics>(true);
-=======
 				stats->second->Set(StatsInfo::CAN_HAVE_NULL_VALUES);
->>>>>>> 4be6bdb5
 			}
 		}
 	}
@@ -223,11 +219,7 @@
 		for (auto &binding : left_bindings) {
 			auto stats = statistics_map.find(binding);
 			if (stats != statistics_map.end()) {
-<<<<<<< HEAD
-				stats->second->validity_stats = make_uniq<ValidityStatistics>(true);
-=======
 				stats->second->Set(StatsInfo::CAN_HAVE_NULL_VALUES);
->>>>>>> 4be6bdb5
 			}
 		}
 	}
@@ -273,11 +265,7 @@
 	for (auto &binding : left_bindings) {
 		auto stats = statistics_map.find(binding);
 		if (stats != statistics_map.end()) {
-<<<<<<< HEAD
-			stats->second->validity_stats = make_uniq<ValidityStatistics>(true);
-=======
 			stats->second->Set(StatsInfo::CAN_HAVE_NULL_VALUES);
->>>>>>> 4be6bdb5
 		}
 	}
 
@@ -286,11 +274,7 @@
 	for (auto &binding : right_bindings) {
 		auto stats = statistics_map.find(binding);
 		if (stats != statistics_map.end()) {
-<<<<<<< HEAD
-			stats->second->validity_stats = make_uniq<ValidityStatistics>(true);
-=======
 			stats->second->Set(StatsInfo::CAN_HAVE_NULL_VALUES);
->>>>>>> 4be6bdb5
 		}
 	}
 
