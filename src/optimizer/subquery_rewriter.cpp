--- conflicted
+++ resolved
@@ -217,11 +217,6 @@
 	// step 1: check that subquery is a projection
 	auto node = GetProjection(subquery->op.get());
 	if (node->type != LogicalOperatorType::PROJECTION) {
-<<<<<<< HEAD
-		return false;
-	}
-	auto proj = (LogicalProjection *)node;
-=======
 		return false;
 	}
 	if (node->children[0]->type != LogicalOperatorType::AGGREGATE_AND_GROUP_BY) {
@@ -229,7 +224,6 @@
 	}
 	auto proj = (LogicalProjection *)node;
 	auto aggr = (LogicalAggregate *)node->children[0].get();
->>>>>>> 0504da4c
 
 	// now we turn a subquery in the WHERE clause into a "proper" subquery
 	// hence we need to get a new table index from the BindContext
@@ -238,7 +232,7 @@
 	size_t old_groups = aggr->groups.size();
 	// step 2: find correlations to add to the list of join conditions
 	vector<JoinCondition> join_conditions;
-	ExtractCorrelatedExpressions(proj, subquery, subquery_table_index, join_conditions);
+	ExtractCorrelatedExpressions(aggr, subquery, subquery_table_index, join_conditions);
 
 	// we might have added new groups
 	// since groups occur BEFORE aggregates in the output of the aggregate, we need to shift column references to
@@ -268,11 +262,7 @@
 	JoinCondition condition;
 	condition.left =
 	    subquery == comparison->children[0].get() ? move(comparison->children[1]) : move(comparison->children[0]);
-<<<<<<< HEAD
-	// the right condition is the first column of the subquery
-=======
 	// the right condition is the aggregate of the subquery
->>>>>>> 0504da4c
 	condition.right =
 	    make_unique<ColumnRefExpression>(proj->expressions[0]->return_type, ColumnBinding(subquery_table_index, 0));
 	condition.comparison = comparison->type;
