--- conflicted
+++ resolved
@@ -76,11 +76,7 @@
 			break;
 		}
 		// visit current operator expressions so they are added to the referenced_columns
-<<<<<<< HEAD
-//		LogicalOperatorVisitor::VisitOperatorExpressions(op);
-=======
-		//		LogicalOperatorVisitor::VisitOperatorExpressions(op);
->>>>>>> 5076c09a
+		LogicalOperatorVisitor::VisitOperatorExpressions(op);
 
 		column_binding_set_t unused_bindings;
 		auto old_bindings = op.GetColumnBindings();
