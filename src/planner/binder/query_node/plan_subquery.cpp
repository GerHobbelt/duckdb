--- conflicted
+++ resolved
@@ -30,13 +30,8 @@
 
 		// now we push a COUNT(*) aggregate onto the limit, this will be either 0 or 1 (EXISTS or NOT EXISTS)
 		auto count_star_fun = CountStarFun::GetFunction();
-<<<<<<< HEAD
-		auto idx_type = count_star_fun.return_type;
-		auto count_star = make_unique<BoundAggregateExpression>(count_star_fun.return_type, move(count_star_fun), false);
-=======
 		auto count_star = make_unique<BoundAggregateExpression>(count_star_fun.return_type, count_star_fun, false);
 		auto idx_type = count_star->return_type;
->>>>>>> 8dd67a06
 		vector<unique_ptr<Expression>> aggregate_list;
 		aggregate_list.push_back(move(count_star));
 		auto aggregate_index = binder.GenerateTableIndex();
@@ -47,7 +42,7 @@
 
 		// now we push a projection with a comparison to 1
 		auto left_child = make_unique<BoundColumnRefExpression>(idx_type, ColumnBinding(aggregate_index, 0));
-		auto right_child = make_unique<BoundConstantExpression>(idx_type, Value::Numeric(GetInternalType(idx_type), 1));
+		auto right_child = make_unique<BoundConstantExpression>(Value::Numeric(idx_type, 1));
 		auto comparison =
 		    make_unique<BoundComparisonExpression>(ExpressionType::COMPARE_EQUAL, move(left_child), move(right_child));
 
@@ -67,12 +62,8 @@
 
 		// we replace the original subquery with a ColumnRefExpression referring to the result of the projection (either
 		// TRUE or FALSE)
-<<<<<<< HEAD
-		return make_unique<BoundColumnRefExpression>(expr.GetName(), SQLType::BOOLEAN, ColumnBinding(projection_index, 0));
-=======
 		return make_unique<BoundColumnRefExpression>(expr.GetName(), LogicalType::BOOLEAN,
 		                                             ColumnBinding(projection_index, 0));
->>>>>>> 8dd67a06
 	}
 	case SubqueryType::SCALAR: {
 		// uncorrelated scalar, we want to return the first entry
@@ -88,16 +79,10 @@
 		plan = move(limit);
 
 		// we push an aggregate that returns the FIRST element
-		auto sql_type = expr.sql_type;
 		vector<unique_ptr<Expression>> expressions;
-<<<<<<< HEAD
-		auto bound = make_unique<BoundColumnRefExpression>(sql_type, ColumnBinding(table_idx, 0));
-		auto first_agg = make_unique<BoundAggregateExpression>(sql_type, FirstFun::GetFunction(sql_type), false);
-=======
 		auto bound = make_unique<BoundColumnRefExpression>(expr.return_type, ColumnBinding(table_idx, 0));
 		auto first_agg =
 		    make_unique<BoundAggregateExpression>(expr.return_type, FirstFun::GetFunction(expr.return_type), false);
->>>>>>> 8dd67a06
 		first_agg->children.push_back(move(bound));
 		expressions.push_back(move(first_agg));
 		auto aggr_index = binder.GenerateTableIndex();
@@ -116,7 +101,7 @@
 
 		// we replace the original subquery with a BoundColumnRefExpression referring to the first result of the
 		// aggregation
-		return make_unique<BoundColumnRefExpression>(expr.GetName(), expr.sql_type, ColumnBinding(aggr_index, 0));
+		return make_unique<BoundColumnRefExpression>(expr.GetName(), expr.return_type, ColumnBinding(aggr_index, 0));
 	}
 	default: {
 		assert(expr.subquery_type == SubqueryType::ANY);
@@ -136,18 +121,13 @@
 		JoinCondition cond;
 		cond.left = move(expr.child);
 		cond.right = BoundCastExpression::AddCastToType(
-<<<<<<< HEAD
-		    make_unique<BoundColumnRefExpression>(expr.child_type, plan_columns[0]), expr.child_type,
-		    expr.child_target);
-=======
 		    make_unique<BoundColumnRefExpression>(expr.child_type, plan_columns[0]), expr.child_target);
->>>>>>> 8dd67a06
 		cond.comparison = expr.comparison_type;
 		join->conditions.push_back(move(cond));
 		root = move(join);
 
 		// we replace the original subquery with a BoundColumnRefExpression referring to the mark column
-		return make_unique<BoundColumnRefExpression>(expr.GetName(), expr.sql_type, ColumnBinding(mark_index, 0));
+		return make_unique<BoundColumnRefExpression>(expr.GetName(), expr.return_type, ColumnBinding(mark_index, 0));
 	}
 	}
 }
@@ -158,7 +138,7 @@
 	for (idx_t i = 0; i < correlated_columns.size(); i++) {
 		auto &col = correlated_columns[i];
 		delim_join->duplicate_eliminated_columns.push_back(
-		    make_unique<BoundColumnRefExpression>(col.sql_type, col.binding));
+		    make_unique<BoundColumnRefExpression>(col.type, col.binding));
 	}
 	return delim_join;
 }
@@ -168,8 +148,8 @@
 	for (idx_t i = 0; i < correlated_columns.size(); i++) {
 		auto &col = correlated_columns[i];
 		JoinCondition cond;
-		cond.left = make_unique<BoundColumnRefExpression>(col.name, col.sql_type, col.binding);
-		cond.right = make_unique<BoundColumnRefExpression>(col.name, col.sql_type, bindings[base_offset + i]);
+		cond.left = make_unique<BoundColumnRefExpression>(col.name, col.type, col.binding);
+		cond.right = make_unique<BoundColumnRefExpression>(col.name, col.type, bindings[base_offset + i]);
 		cond.comparison = ExpressionType::COMPARE_EQUAL;
 		cond.null_values_are_equal = true;
 		delim_join.conditions.push_back(move(cond));
@@ -221,7 +201,7 @@
 		delim_join->AddChild(move(dependent_join));
 		root = move(delim_join);
 		// finally push the BoundColumnRefExpression referring to the data element returned by the join
-		return make_unique<BoundColumnRefExpression>(expr.GetName(), expr.sql_type,
+		return make_unique<BoundColumnRefExpression>(expr.GetName(), expr.return_type,
 		                                             plan_columns[flatten.data_offset]);
 	}
 	case SubqueryType::EXISTS: {
@@ -245,7 +225,7 @@
 		delim_join->AddChild(move(dependent_join));
 		root = move(delim_join);
 		// finally push the BoundColumnRefExpression referring to the marker
-		return make_unique<BoundColumnRefExpression>(expr.GetName(), expr.sql_type, ColumnBinding(mark_index, 0));
+		return make_unique<BoundColumnRefExpression>(expr.GetName(), expr.return_type, ColumnBinding(mark_index, 0));
 	}
 	default: {
 		assert(expr.subquery_type == SubqueryType::ANY);
@@ -275,19 +255,14 @@
 		JoinCondition compare_cond;
 		compare_cond.left = move(expr.child);
 		compare_cond.right = BoundCastExpression::AddCastToType(
-<<<<<<< HEAD
-		    make_unique<BoundColumnRefExpression>(expr.child_type, plan_columns[0]), expr.child_type,
-		    expr.child_target);
-=======
 		    make_unique<BoundColumnRefExpression>(expr.child_type, plan_columns[0]), expr.child_target);
->>>>>>> 8dd67a06
 		compare_cond.comparison = expr.comparison_type;
 		delim_join->conditions.push_back(move(compare_cond));
 
 		delim_join->AddChild(move(dependent_join));
 		root = move(delim_join);
 		// finally push the BoundColumnRefExpression referring to the marker
-		return make_unique<BoundColumnRefExpression>(expr.GetName(), expr.sql_type, ColumnBinding(mark_index, 0));
+		return make_unique<BoundColumnRefExpression>(expr.GetName(), expr.return_type, ColumnBinding(mark_index, 0));
 	}
 	}
 }
