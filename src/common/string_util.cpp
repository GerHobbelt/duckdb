#include "duckdb/common/string_util.hpp"

#include "duckdb/common/exception.hpp"
#include "duckdb/common/pair.hpp"
#include "duckdb/common/to_string.hpp"
#include "duckdb/common/helper.hpp"
#include "duckdb/function/scalar/string_functions.hpp"

#include <algorithm>
#include <cctype>
#include <iomanip>
#include <memory>
#include <sstream>
#include <stdarg.h>
#include <string.h>
#include <random>

namespace duckdb {

string StringUtil::GenerateRandomName(idx_t length) {
	std::random_device rd;
	std::mt19937 gen(rd());
	std::uniform_int_distribution<> dis(0, 15);

	std::stringstream ss;
	ss << std::hex;
	for (idx_t i = 0; i < length; i++) {
		ss << dis(gen);
	}
	return ss.str();
}

bool StringUtil::Contains(const string &haystack, const string &needle) {
	return (haystack.find(needle) != string::npos);
}

void StringUtil::LTrim(string &str) {
	auto it = str.begin();
	while (it != str.end() && CharacterIsSpace(*it)) {
		it++;
	}
	str.erase(str.begin(), it);
}

// Remove trailing ' ', '\f', '\n', '\r', '\t', '\v'
void StringUtil::RTrim(string &str) {
	str.erase(find_if(str.rbegin(), str.rend(), [](int ch) { return ch > 0 && !CharacterIsSpace(ch); }).base(),
	          str.end());
}

void StringUtil::RTrim(string &str, const string &chars_to_trim) {
	str.erase(find_if(str.rbegin(), str.rend(),
	                  [&chars_to_trim](int ch) { return ch > 0 && chars_to_trim.find(ch) == string::npos; })
	              .base(),
	          str.end());
}

void StringUtil::Trim(string &str) {
	StringUtil::LTrim(str);
	StringUtil::RTrim(str);
}

bool StringUtil::StartsWith(string str, string prefix) {
	if (prefix.size() > str.size()) {
		return false;
	}
	return equal(prefix.begin(), prefix.end(), str.begin());
}

bool StringUtil::EndsWith(const string &str, const string &suffix) {
	if (suffix.size() > str.size()) {
		return false;
	}
	return equal(suffix.rbegin(), suffix.rend(), str.rbegin());
}

string StringUtil::Repeat(const string &str, idx_t n) {
	std::ostringstream os;
	for (idx_t i = 0; i < n; i++) {
		os << str;
	}
	return (os.str());
}

vector<string> StringUtil::Split(const string &str, char delimiter) {
	std::stringstream ss(str);
	vector<string> lines;
	string temp;
	while (getline(ss, temp, delimiter)) {
		lines.push_back(temp);
	}
	return (lines);
}

namespace string_util_internal {

inline void SkipSpaces(const string &str, idx_t &index) {
	while (index < str.size() && std::isspace(str[index])) {
		index++;
	}
}

inline void ConsumeLetter(const string &str, idx_t &index, char expected) {
	if (index >= str.size() || str[index] != expected) {
		throw ParserException("Invalid quoted list: %s", str);
	}

	index++;
}

template <typename F>
inline void TakeWhile(const string &str, idx_t &index, const F &cond, string &taker) {
	while (index < str.size() && cond(str[index])) {
		taker.push_back(str[index]);
		index++;
	}
}

inline string TakePossiblyQuotedItem(const string &str, idx_t &index, char delimiter, char quote) {
	string entry;

	if (str[index] == quote) {
		index++;
		TakeWhile(
		    str, index, [quote](char c) { return c != quote; }, entry);
		ConsumeLetter(str, index, quote);
	} else {
		TakeWhile(
		    str, index, [delimiter, quote](char c) { return c != delimiter && c != quote && !std::isspace(c); }, entry);
	}

	return entry;
}

} // namespace string_util_internal

vector<string> StringUtil::SplitWithQuote(const string &str, char delimiter, char quote) {
	vector<string> entries;
	idx_t i = 0;

	string_util_internal::SkipSpaces(str, i);
	while (i < str.size()) {
		if (!entries.empty()) {
			string_util_internal::ConsumeLetter(str, i, delimiter);
		}

		entries.emplace_back(string_util_internal::TakePossiblyQuotedItem(str, i, delimiter, quote));
		string_util_internal::SkipSpaces(str, i);
	}

	return entries;
}

string StringUtil::Join(const vector<string> &input, const string &separator) {
	return StringUtil::Join(input, input.size(), separator, [](const string &s) { return s; });
}

string StringUtil::Join(const set<string> &input, const string &separator) {
	// The result
	std::string result;

	auto it = input.begin();
	while (it != input.end()) {
		result += *it;
		it++;
		if (it == input.end()) {
			break;
		}
		result += separator;
	}
	return result;
}

string StringUtil::BytesToHumanReadableString(idx_t bytes, idx_t multiplier) {
	D_ASSERT(multiplier == 1000 || multiplier == 1024);
	string db_size;
	idx_t array[6] = {};
	const char *unit[2][6] = {{"bytes", "KiB", "MiB", "GiB", "TiB", "PiB"}, {"bytes", "kB", "MB", "GB", "TB", "PB"}};

	const int sel = (multiplier == 1000);

	array[0] = bytes;
	for (idx_t i = 1; i < 6; i++) {
		array[i] = array[i - 1] / multiplier;
		array[i - 1] %= multiplier;
	}

	for (idx_t i = 5; i >= 1; i--) {
		if (array[i]) {
			// Map 0 -> 0 and (multiplier-1) -> 9
			idx_t fractional_part = (array[i - 1] * 10) / multiplier;
			return to_string(array[i]) + "." + to_string(fractional_part) + " " + unit[sel][i];
		}
	}

	return to_string(array[0]) + (bytes == 1 ? " byte" : " bytes");
}

string StringUtil::Upper(const string &str) {
	string copy(str);
	transform(copy.begin(), copy.end(), copy.begin(), [](unsigned char c) { return std::toupper(c); });
	return (copy);
}

string StringUtil::Lower(const string &str) {
	string copy(str);
	transform(copy.begin(), copy.end(), copy.begin(), [](unsigned char c) { return StringUtil::CharacterToLower(c); });
	return (copy);
}

bool StringUtil::IsLower(const string &str) {
	return str == Lower(str);
}

// Jenkins hash function: https://en.wikipedia.org/wiki/Jenkins_hash_function
uint64_t StringUtil::CIHash(const string &str) {
	uint32_t hash = 0;
	for (auto c : str) {
		hash += StringUtil::CharacterToLower(c);
		hash += hash << 10;
		hash ^= hash >> 6;
	}
	hash += hash << 3;
	hash ^= hash >> 11;
	hash += hash << 15;
	return hash;
}

bool StringUtil::CIEquals(const string &l1, const string &l2) {
	if (l1.size() != l2.size()) {
		return false;
	}
	const auto charmap = LowerFun::ascii_to_lower_map;
	for (idx_t c = 0; c < l1.size(); c++) {
		if (charmap[(uint8_t)l1[c]] != charmap[(uint8_t)l2[c]]) {
			return false;
		}
	}
	return true;
}

<<<<<<< HEAD
bool StringUtil::CILessThan(const string &l1, const string &l2) {
	auto min_length = MinValue(l1.size(), l2.size());

	for (idx_t c = 0; c < min_length; c++) {
		if (StringUtil::CharacterToLower(l1[c]) == StringUtil::CharacterToLower(l2[c])) {
			continue;
		}

		return StringUtil::CharacterToLower(l1[c]) < StringUtil::CharacterToLower(l2[c]);
	}

	return l1.size() < l2.size();
=======
bool StringUtil::CILessThan(const string &s1, const string &s2) {
	const auto charmap = UpperFun::ascii_to_upper_map;

	unsigned char u1, u2;

	idx_t length = MinValue<idx_t>(s1.length(), s2.length());
	length += s1.length() != s2.length();
	for (idx_t i = 0; i < length; i++) {
		u1 = (unsigned char)s1[i];
		u2 = (unsigned char)s2[i];
		if (charmap[u1] != charmap[u2]) {
			break;
		}
	}
	return (charmap[u1] - charmap[u2]) < 0;
>>>>>>> e4dd1e9d
}

vector<string> StringUtil::Split(const string &input, const string &split) {
	vector<string> splits;

	idx_t last = 0;
	idx_t input_len = input.size();
	idx_t split_len = split.size();
	while (last <= input_len) {
		idx_t next = input.find(split, last);
		if (next == string::npos) {
			next = input_len;
		}

		// Push the substring [last, next) on to splits
		string substr = input.substr(last, next - last);
		if (!substr.empty()) {
			splits.push_back(substr);
		}
		last = next + split_len;
	}
	if (splits.empty()) {
		splits.push_back(input);
	}
	return splits;
}

string StringUtil::Replace(string source, const string &from, const string &to) {
	if (from.empty()) {
		throw InternalException("Invalid argument to StringUtil::Replace - empty FROM");
	}
	idx_t start_pos = 0;
	while ((start_pos = source.find(from, start_pos)) != string::npos) {
		source.replace(start_pos, from.length(), to);
		start_pos += to.length(); // In case 'to' contains 'from', like
		                          // replacing 'x' with 'yx'
	}
	return source;
}

vector<string> StringUtil::TopNStrings(vector<pair<string, idx_t>> scores, idx_t n, idx_t threshold) {
	if (scores.empty()) {
		return vector<string>();
	}
	sort(scores.begin(), scores.end(), [](const pair<string, idx_t> &a, const pair<string, idx_t> &b) -> bool {
		return a.second < b.second || (a.second == b.second && a.first.size() < b.first.size());
	});
	vector<string> result;
	result.push_back(scores[0].first);
	for (idx_t i = 1; i < MinValue<idx_t>(scores.size(), n); i++) {
		if (scores[i].second > threshold) {
			break;
		}
		result.push_back(scores[i].first);
	}
	return result;
}

struct LevenshteinArray {
	LevenshteinArray(idx_t len1, idx_t len2) : len1(len1) {
		dist = make_unsafe_uniq_array<idx_t>(len1 * len2);
	}

	idx_t &Score(idx_t i, idx_t j) {
		return dist[GetIndex(i, j)];
	}

private:
	idx_t len1;
	unsafe_unique_array<idx_t> dist;

	idx_t GetIndex(idx_t i, idx_t j) {
		return j * len1 + i;
	}
};

// adapted from https://en.wikibooks.org/wiki/Algorithm_Implementation/Strings/Levenshtein_distance#C++
idx_t StringUtil::LevenshteinDistance(const string &s1_p, const string &s2_p, idx_t not_equal_penalty) {
	auto s1 = StringUtil::Lower(s1_p);
	auto s2 = StringUtil::Lower(s2_p);
	idx_t len1 = s1.size();
	idx_t len2 = s2.size();
	if (len1 == 0) {
		return len2;
	}
	if (len2 == 0) {
		return len1;
	}
	LevenshteinArray array(len1 + 1, len2 + 1);
	array.Score(0, 0) = 0;
	for (idx_t i = 0; i <= len1; i++) {
		array.Score(i, 0) = i;
	}
	for (idx_t j = 0; j <= len2; j++) {
		array.Score(0, j) = j;
	}
	for (idx_t i = 1; i <= len1; i++) {
		for (idx_t j = 1; j <= len2; j++) {
			// d[i][j] = std::min({ d[i - 1][j] + 1,
			//                      d[i][j - 1] + 1,
			//                      d[i - 1][j - 1] + (s1[i - 1] == s2[j - 1] ? 0 : 1) });
			int equal = s1[i - 1] == s2[j - 1] ? 0 : not_equal_penalty;
			idx_t adjacent_score1 = array.Score(i - 1, j) + 1;
			idx_t adjacent_score2 = array.Score(i, j - 1) + 1;
			idx_t adjacent_score3 = array.Score(i - 1, j - 1) + equal;

			idx_t t = MinValue<idx_t>(adjacent_score1, adjacent_score2);
			array.Score(i, j) = MinValue<idx_t>(t, adjacent_score3);
		}
	}
	return array.Score(len1, len2);
}

idx_t StringUtil::SimilarityScore(const string &s1, const string &s2) {
	return LevenshteinDistance(s1, s2, 3);
}

vector<string> StringUtil::TopNLevenshtein(const vector<string> &strings, const string &target, idx_t n,
                                           idx_t threshold) {
	vector<pair<string, idx_t>> scores;
	scores.reserve(strings.size());
	for (auto &str : strings) {
		if (target.size() < str.size()) {
			scores.emplace_back(str, SimilarityScore(str.substr(0, target.size()), target));
		} else {
			scores.emplace_back(str, SimilarityScore(str, target));
		}
	}
	return TopNStrings(scores, n, threshold);
}

string StringUtil::CandidatesMessage(const vector<string> &candidates, const string &candidate) {
	string result_str;
	if (!candidates.empty()) {
		result_str = "\n" + candidate + ": ";
		for (idx_t i = 0; i < candidates.size(); i++) {
			if (i > 0) {
				result_str += ", ";
			}
			result_str += "\"" + candidates[i] + "\"";
		}
	}
	return result_str;
}

string StringUtil::CandidatesErrorMessage(const vector<string> &strings, const string &target,
                                          const string &message_prefix, idx_t n) {
	auto closest_strings = StringUtil::TopNLevenshtein(strings, target, n);
	return StringUtil::CandidatesMessage(closest_strings, message_prefix);
}

} // namespace duckdb<|MERGE_RESOLUTION|>--- conflicted
+++ resolved
@@ -239,20 +239,6 @@
 	return true;
 }
 
-<<<<<<< HEAD
-bool StringUtil::CILessThan(const string &l1, const string &l2) {
-	auto min_length = MinValue(l1.size(), l2.size());
-
-	for (idx_t c = 0; c < min_length; c++) {
-		if (StringUtil::CharacterToLower(l1[c]) == StringUtil::CharacterToLower(l2[c])) {
-			continue;
-		}
-
-		return StringUtil::CharacterToLower(l1[c]) < StringUtil::CharacterToLower(l2[c]);
-	}
-
-	return l1.size() < l2.size();
-=======
 bool StringUtil::CILessThan(const string &s1, const string &s2) {
 	const auto charmap = UpperFun::ascii_to_upper_map;
 
@@ -268,7 +254,6 @@
 		}
 	}
 	return (charmap[u1] - charmap[u2]) < 0;
->>>>>>> e4dd1e9d
 }
 
 vector<string> StringUtil::Split(const string &input, const string &split) {
