--- conflicted
+++ resolved
@@ -19,25 +19,14 @@
 
 namespace duckdb {
 
-<<<<<<< HEAD
-Vector::Vector(const LogicalType &type, bool create_data, bool zero_data, idx_t capacity) : data(nullptr) {
-	buffer = make_buffer<VectorBuffer>(VectorType::FLAT_VECTOR, type);
-	if (create_data) {
-		Initialize(type, zero_data, capacity);
-	}
-}
-
-Vector::Vector(const LogicalType &type, idx_t capacity) : Vector(type, true, false, capacity) {
-=======
-Vector::Vector(LogicalType type_p, bool create_data, bool zero_data)
+Vector::Vector(LogicalType type_p, bool create_data, bool zero_data, idx_t capacity)
     : vector_type(VectorType::FLAT_VECTOR), type(move(type_p)), data(nullptr) {
 	if (create_data) {
-		Initialize(zero_data);
-	}
-}
-
-Vector::Vector(LogicalType type_p) : Vector(move(type_p), true, false) {
->>>>>>> f568034f
+		Initialize(zero_data, capacity);
+	}
+}
+
+Vector::Vector(LogicalType type_p, idx_t capacity) : Vector(move(type_p), true, false, capacity) {
 }
 
 Vector::Vector(LogicalType type_p, data_ptr_t dataptr)
@@ -194,32 +183,13 @@
 	}
 }
 
-<<<<<<< HEAD
-void Vector::Initialize(const LogicalType &new_type, bool zero_data, idx_t capacity) {
-	if (new_type.id() != LogicalTypeId::INVALID) {
-		SetType(new_type);
-	}
-	auxiliary.reset();
-	validity.Reset();
-	auto &type = GetType();
-	if (type.id() == LogicalTypeId::STRUCT || type.id() == LogicalTypeId::MAP) {
-		auto struct_buffer = make_unique<VectorStructBuffer>();
-		auto &child_types = StructType::GetChildTypes(type);
-		auto &child_vectors = struct_buffer->GetChildren();
-		for (auto &child_type : child_types) {
-			auto vector = make_unique<Vector>(child_type.second, capacity);
-			child_vectors.push_back(move(vector));
-		}
-
-=======
-void Vector::Initialize(bool zero_data) {
+void Vector::Initialize(bool zero_data, idx_t capacity) {
 	auxiliary.reset();
 	validity.Reset();
 	auto &type = GetType();
 	auto internal_type = type.InternalType();
 	if (internal_type == PhysicalType::STRUCT) {
-		auto struct_buffer = make_unique<VectorStructBuffer>(type);
->>>>>>> f568034f
+		auto struct_buffer = make_unique<VectorStructBuffer>(type, capacity);
 		auxiliary = move(struct_buffer);
 	} else if (internal_type == PhysicalType::LIST) {
 		auto list_buffer = make_unique<VectorListBuffer>(type);
@@ -227,20 +197,11 @@
 	}
 	auto type_size = GetTypeIdSize(internal_type);
 	if (type_size > 0) {
-<<<<<<< HEAD
-		buffer = VectorBuffer::CreateStandardVector(VectorType::FLAT_VECTOR, type, capacity);
-=======
-		buffer = VectorBuffer::CreateStandardVector(type);
->>>>>>> f568034f
+		buffer = VectorBuffer::CreateStandardVector(type, capacity);
 		data = buffer->GetData();
 		if (zero_data) {
 			memset(data, 0, capacity * type_size);
 		}
-<<<<<<< HEAD
-	} else {
-		buffer = VectorBuffer::CreateStandardVector(VectorType::FLAT_VECTOR, type, capacity);
-=======
->>>>>>> f568034f
 	}
 }
 
