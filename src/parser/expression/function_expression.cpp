#include "parser/expression/function_expression.hpp"

#include "common/exception.hpp"
#include "common/serializer.hpp"
#include "common/types/hash.hpp"

using namespace duckdb;
using namespace std;

FunctionExpression::FunctionExpression(string schema, string function_name,
                                       vector<unique_ptr<ParsedExpression>> &children)
    : ParsedExpression(ExpressionType::FUNCTION, ExpressionClass::FUNCTION), schema(schema),
      function_name(StringUtil::Lower(function_name)) {
	for (auto &child : children) {
		this->children.push_back(move(child));
	}
}

FunctionExpression::FunctionExpression(string function_name, vector<unique_ptr<ParsedExpression>> &children)
    : FunctionExpression(DEFAULT_SCHEMA, function_name, children) {
}

<<<<<<< HEAD
string FunctionExpression::ToString() const {
	string result = function_name + "(";
	for (size_t i = 0; i < children.size(); i++) {
		result += children[i]->ToString() + (i + 1 == children.size() ? ")" : ",");
=======
unique_ptr<Expression> FunctionExpression::Copy() const {
	vector<unique_ptr<Expression>> copy_children;
	for (auto &child : children) {
		copy_children.push_back(child->Copy());
>>>>>>> 5980014c
	}
	return result;
}

bool FunctionExpression::Equals(const BaseExpression *other_) const {
	if (!BaseExpression::Equals(other_)) {
		return false;
	}
	auto other = (FunctionExpression *)other_;
	if (schema != other->schema && function_name != other->function_name) {
		return false;
	}
	if (other->children.size() != children.size()) {
		return false;
	}
	for (size_t i = 0; i < children.size(); i++) {
		if (!children[i]->Equals(other->children[i].get())) {
			return false;
		}
	}
	return true;
}

uint64_t FunctionExpression::Hash() const {
	uint64_t result = ParsedExpression::Hash();
	result = CombineHash(result, duckdb::Hash<const char *>(schema.c_str()));
	result = CombineHash(result, duckdb::Hash<const char *>(function_name.c_str()));
	return result;
}

unique_ptr<ParsedExpression> FunctionExpression::Copy() {
	vector<unique_ptr<ParsedExpression>> copy_children;
	for (auto &child : children) {
		copy_children.push_back(child->Copy());
	}
	auto copy = make_unique<FunctionExpression>(function_name, copy_children);
	copy->schema = schema;
	copy->CopyProperties(*this);
	return move(copy);
}

void FunctionExpression::Serialize(Serializer &serializer) {
	ParsedExpression::Serialize(serializer);
	serializer.WriteString(function_name);
	serializer.WriteString(schema);
	serializer.WriteList(children);
}

unique_ptr<ParsedExpression> FunctionExpression::Deserialize(ExpressionType type, Deserializer &source) {
	vector<unique_ptr<ParsedExpression>> children;
	auto function_name = source.Read<string>();
	auto schema = source.Read<string>();
	source.ReadList<ParsedExpression>(children);

	auto function = make_unique<FunctionExpression>(function_name, children);
	function->schema = schema;
	return move(function);
}<|MERGE_RESOLUTION|>--- conflicted
+++ resolved
@@ -20,17 +20,10 @@
     : FunctionExpression(DEFAULT_SCHEMA, function_name, children) {
 }
 
-<<<<<<< HEAD
 string FunctionExpression::ToString() const {
 	string result = function_name + "(";
 	for (size_t i = 0; i < children.size(); i++) {
 		result += children[i]->ToString() + (i + 1 == children.size() ? ")" : ",");
-=======
-unique_ptr<Expression> FunctionExpression::Copy() const {
-	vector<unique_ptr<Expression>> copy_children;
-	for (auto &child : children) {
-		copy_children.push_back(child->Copy());
->>>>>>> 5980014c
 	}
 	return result;
 }
@@ -61,7 +54,7 @@
 	return result;
 }
 
-unique_ptr<ParsedExpression> FunctionExpression::Copy() {
+unique_ptr<ParsedExpression> FunctionExpression::Copy() const {
 	vector<unique_ptr<ParsedExpression>> copy_children;
 	for (auto &child : children) {
 		copy_children.push_back(child->Copy());
