#include "duckdb/parser/statement/load_statement.hpp"
#include "duckdb/parser/transformer.hpp"

namespace duckdb {

unique_ptr<LoadStatement> Transformer::TransformLoad(duckdb_libpgquery::PGLoadStmt &stmt) {
	D_ASSERT(stmt.type == duckdb_libpgquery::T_PGLoadStmt);

	auto load_stmt = make_uniq<LoadStatement>();
	auto load_info = make_uniq<LoadInfo>();
<<<<<<< HEAD
	load_info->filename = std::string(stmt->filename);
	switch (stmt->load_type) {
=======
	load_info->filename = std::string(stmt.filename);
	switch (stmt.load_type) {
>>>>>>> da69aeaa
	case duckdb_libpgquery::PG_LOAD_TYPE_LOAD:
		load_info->load_type = LoadType::LOAD;
		break;
	case duckdb_libpgquery::PG_LOAD_TYPE_INSTALL:
		load_info->load_type = LoadType::INSTALL;
		break;
	case duckdb_libpgquery::PG_LOAD_TYPE_FORCE_INSTALL:
		load_info->load_type = LoadType::FORCE_INSTALL;
		break;
	}
	load_stmt->info = std::move(load_info);
	return load_stmt;
}

} // namespace duckdb<|MERGE_RESOLUTION|>--- conflicted
+++ resolved
@@ -8,13 +8,8 @@
 
 	auto load_stmt = make_uniq<LoadStatement>();
 	auto load_info = make_uniq<LoadInfo>();
-<<<<<<< HEAD
-	load_info->filename = std::string(stmt->filename);
-	switch (stmt->load_type) {
-=======
 	load_info->filename = std::string(stmt.filename);
 	switch (stmt.load_type) {
->>>>>>> da69aeaa
 	case duckdb_libpgquery::PG_LOAD_TYPE_LOAD:
 		load_info->load_type = LoadType::LOAD;
 		break;
