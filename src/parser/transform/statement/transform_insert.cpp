--- conflicted
+++ resolved
@@ -24,18 +24,13 @@
 
 unique_ptr<InsertStatement> Transformer::TransformInsert(duckdb_libpgquery::PGInsertStmt &stmt) {
 	auto result = make_uniq<InsertStatement>();
-<<<<<<< HEAD
 	vector<unique_ptr<CTENode>> materialized_ctes;
-	if (stmt->withClause) {
-		TransformCTE(reinterpret_cast<duckdb_libpgquery::PGWithClause *>(stmt->withClause), result->cte_map,
-		             &materialized_ctes);
+	if (stmt.withClause) {
+		TransformCTE(*PGPointerCast<duckdb_libpgquery::PGWithClause>(stmt.withClause), result->cte_map,
+		             materialized_ctes);
 		if (!materialized_ctes.empty()) {
 			throw NotImplementedException("Materialized CTEs are not implemented for insert.");
 		}
-=======
-	if (stmt.withClause) {
-		TransformCTE(*PGPointerCast<duckdb_libpgquery::PGWithClause>(stmt.withClause), result->cte_map);
->>>>>>> 7dafab81
 	}
 
 	// first check if there are any columns specified
