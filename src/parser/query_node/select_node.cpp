--- conflicted
+++ resolved
@@ -120,24 +120,6 @@
 		return false;
 	}
 	// FROM
-<<<<<<< HEAD
-	if (from_table) {
-		// we have a FROM clause, compare to the other one
-		if (!from_table->Equals(other.from_table.get())) {
-			return false;
-		}
-	} else if (other.from_table) {
-		// we don't have a FROM clause, if the other statement has one they are
-		// not equal
-		return false;
-	}
-	// WHERE
-	if (!BaseExpression::Equals(where_clause.get(), other.where_clause.get())) {
-		return false;
-	}
-	// GROUP BY
-	if (!ExpressionUtil::ListEquals(groups.group_expressions, other.groups.group_expressions)) {
-=======
 	if (!TableRef::Equals(from_table, other.from_table)) {
 		return false;
 	}
@@ -147,7 +129,6 @@
 	}
 	// GROUP BY
 	if (!ParsedExpression::ListEquals(groups.group_expressions, other.groups.group_expressions)) {
->>>>>>> da69aeaa
 		return false;
 	}
 	if (groups.grouping_sets != other.groups.grouping_sets) {
@@ -157,19 +138,11 @@
 		return false;
 	}
 	// HAVING
-<<<<<<< HEAD
-	if (!BaseExpression::Equals(having.get(), other.having.get())) {
-		return false;
-	}
-	// QUALIFY
-	if (!BaseExpression::Equals(qualify.get(), other.qualify.get())) {
-=======
 	if (!ParsedExpression::Equals(having, other.having)) {
 		return false;
 	}
 	// QUALIFY
 	if (!ParsedExpression::Equals(qualify, other.qualify)) {
->>>>>>> da69aeaa
 		return false;
 	}
 	return true;
